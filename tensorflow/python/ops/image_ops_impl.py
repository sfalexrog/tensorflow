# Copyright 2015 The TensorFlow Authors. All Rights Reserved.
#
# Licensed under the Apache License, Version 2.0 (the "License");
# you may not use this file except in compliance with the License.
# You may obtain a copy of the License at
#
#     http://www.apache.org/licenses/LICENSE-2.0
#
# Unless required by applicable law or agreed to in writing, software
# distributed under the License is distributed on an "AS IS" BASIS,
# WITHOUT WARRANTIES OR CONDITIONS OF ANY KIND, either express or implied.
# See the License for the specific language governing permissions and
# limitations under the License.
# ==============================================================================
"""Implementation of image ops."""

from __future__ import absolute_import
from __future__ import division
from __future__ import print_function

import numpy as np

from tensorflow.python.framework import constant_op
from tensorflow.python.framework import dtypes
from tensorflow.python.framework import ops
from tensorflow.python.framework import random_seed
from tensorflow.python.framework import tensor_shape
from tensorflow.python.framework import tensor_util
from tensorflow.python.ops import array_ops
from tensorflow.python.ops import check_ops
from tensorflow.python.ops import control_flow_ops
from tensorflow.python.ops import gen_image_ops
from tensorflow.python.ops import math_ops
from tensorflow.python.ops import nn
from tensorflow.python.ops import nn_ops
from tensorflow.python.ops import random_ops
from tensorflow.python.ops import string_ops
from tensorflow.python.ops import variables
from tensorflow.python.util import deprecation
from tensorflow.python.util.tf_export import tf_export

ops.NotDifferentiable('RandomCrop')
# TODO(b/31222613): This op may be differentiable, and there may be
# latent bugs here.
ops.NotDifferentiable('HSVToRGB')
ops.NotDifferentiable('DrawBoundingBoxes')
ops.NotDifferentiable('SampleDistortedBoundingBox')
ops.NotDifferentiable('SampleDistortedBoundingBoxV2')
# TODO(bsteiner): Implement the gradient function for extract_glimpse
# TODO(b/31222613): This op may be differentiable, and there may be
# latent bugs here.
ops.NotDifferentiable('ExtractGlimpse')
ops.NotDifferentiable('NonMaxSuppression')
ops.NotDifferentiable('NonMaxSuppressionV2')
ops.NotDifferentiable('NonMaxSuppressionWithOverlaps')
ops.NotDifferentiable('GenerateBoundingBoxProposals')

# pylint: disable=invalid-name
def _assert(cond, ex_type, msg):
  """A polymorphic assert, works with tensors and boolean expressions.

  If `cond` is not a tensor, behave like an ordinary assert statement, except
  that a empty list is returned. If `cond` is a tensor, return a list
  containing a single TensorFlow assert op.

  Args:
    cond: Something evaluates to a boolean value. May be a tensor.
    ex_type: The exception class to use.
    msg: The error message.

  Returns:
    A list, containing at most one assert op.
  """
  if _is_tensor(cond):
    return [control_flow_ops.Assert(cond, [msg])]
  else:
    if not cond:
      raise ex_type(msg)
    else:
      return []


def _is_tensor(x):
  """Returns `True` if `x` is a symbolic tensor-like object.

  Args:
    x: A python object to check.

  Returns:
    `True` if `x` is a `tf.Tensor` or `tf.Variable`, otherwise `False`.
  """
  return isinstance(x, (ops.Tensor, variables.Variable))


def _ImageDimensions(image, rank):
  """Returns the dimensions of an image tensor.

  Args:
    image: A rank-D Tensor. For 3-D  of shape: `[height, width, channels]`.
    rank: The expected rank of the image

  Returns:
    A list of corresponding to the dimensions of the
    input image.  Dimensions that are statically known are python integers,
    otherwise, they are integer scalar tensors.
  """
  if image.get_shape().is_fully_defined():
    return image.get_shape().as_list()
  else:
    static_shape = image.get_shape().with_rank(rank).as_list()
    dynamic_shape = array_ops.unstack(array_ops.shape(image), rank)
    return [
        s if s is not None else d for s, d in zip(static_shape, dynamic_shape)
    ]


def _Check3DImage(image, require_static=True):
  """Assert that we are working with a properly shaped image.

  Args:
    image: 3-D Tensor of shape [height, width, channels]
    require_static: If `True`, requires that all dimensions of `image` are known
      and non-zero.

  Raises:
    ValueError: if `image.shape` is not a 3-vector.

  Returns:
    An empty list, if `image` has fully defined dimensions. Otherwise, a list
    containing an assert op is returned.
  """
  try:
    image_shape = image.get_shape().with_rank(3)
  except ValueError:
    raise ValueError("'image' (shape %s) must be three-dimensional." %
                     image.shape)
  if require_static and not image_shape.is_fully_defined():
    raise ValueError("'image' (shape %s) must be fully defined." % image_shape)
  if any(x == 0 for x in image_shape):
    raise ValueError("all dims of 'image.shape' must be > 0: %s" % image_shape)
  if not image_shape.is_fully_defined():
    return [
        check_ops.assert_positive(
            array_ops.shape(image),
            ["all dims of 'image.shape' "
             'must be > 0.'])
    ]
  else:
    return []


def _Assert3DImage(image):
  """Assert that we are working with a properly shaped image.

  Performs the check statically if possible (i.e. if the shape
  is statically known). Otherwise adds a control dependency
  to an assert op that checks the dynamic shape.

  Args:
    image: 3-D Tensor of shape [height, width, channels]

  Raises:
    ValueError: if `image.shape` is not a 3-vector.

  Returns:
    If the shape of `image` could be verified statically, `image` is
    returned unchanged, otherwise there will be a control dependency
    added that asserts the correct dynamic shape.
  """
  return control_flow_ops.with_dependencies(
      _Check3DImage(image, require_static=False), image)


def _AssertAtLeast3DImage(image):
  """Assert that we are working with a properly shaped image.

  Performs the check statically if possible (i.e. if the shape
  is statically known). Otherwise adds a control dependency
  to an assert op that checks the dynamic shape.

  Args:
    image: >= 3-D Tensor of size [*, height, width, depth]

  Raises:
    ValueError: if image.shape is not a [>= 3] vector.

  Returns:
    If the shape of `image` could be verified statically, `image` is
    returned unchanged, otherwise there will be a control dependency
    added that asserts the correct dynamic shape.
  """
  return control_flow_ops.with_dependencies(
      _CheckAtLeast3DImage(image, require_static=False), image)


def _CheckAtLeast3DImage(image, require_static=True):
  """Assert that we are working with a properly shaped image.

  Args:
    image: >= 3-D Tensor of size [*, height, width, depth]
    require_static: If `True`, requires that all dimensions of `image` are known
      and non-zero.

  Raises:
    ValueError: if image.shape is not a [>= 3] vector.

  Returns:
    An empty list, if `image` has fully defined dimensions. Otherwise, a list
    containing an assert op is returned.
  """
  try:
    if image.get_shape().ndims is None:
      image_shape = image.get_shape().with_rank(3)
    else:
      image_shape = image.get_shape().with_rank_at_least(3)
  except ValueError:
    raise ValueError("'image' must be at least three-dimensional.")
  if require_static and not image_shape.is_fully_defined():
    raise ValueError('\'image\' must be fully defined.')
  if any(x == 0 for x in image_shape[-3:]):
    raise ValueError('inner 3 dims of \'image.shape\' must be > 0: %s' %
                     image_shape)
  if not image_shape[-3:].is_fully_defined():
    return [
        check_ops.assert_positive(
            array_ops.shape(image)[-3:],
            ["inner 3 dims of 'image.shape' "
             'must be > 0.']),
        check_ops.assert_greater_equal(
            array_ops.rank(image),
            3,
            message="'image' must be at least three-dimensional.")
    ]
  else:
    return []


def _AssertGrayscaleImage(image):
  """Assert that we are working with a properly shaped grayscale image.

  Performs the check statically if possible (i.e. if the shape
  is statically known). Otherwise adds a control dependency
  to an assert op that checks the dynamic shape.

  Args:
    image: >= 2-D Tensor of size [*, 1]

  Raises:
    ValueError: if image.shape is not a [>= 2] vector or if
              last dimension is not size 1.

  Returns:
    If the shape of `image` could be verified statically, `image` is
    returned unchanged, otherwise there will be a control dependency
    added that asserts the correct dynamic shape.
  """
  return control_flow_ops.with_dependencies(
      _CheckGrayscaleImage(image, require_static=False), image)


def _CheckGrayscaleImage(image, require_static=True):
  """Assert that we are working with properly shaped grayscale image.

  Args:
    image: >= 2-D Tensor of size [*, 1]
    require_static: Boolean, whether static shape is required.

  Raises:
    ValueError: if image.shape is not a [>= 2] vector or if
              last dimension is not size 1.

  Returns:
    An empty list, if `image` has fully defined dimensions. Otherwise, a list
    containing an assert op is returned.
  """
  try:
    if image.get_shape().ndims is None:
      image_shape = image.get_shape().with_rank(2)
    else:
      image_shape = image.get_shape().with_rank_at_least(2)
  except ValueError:
    raise ValueError('A grayscale image must be at least two-dimensional.')
  if require_static and not image_shape.is_fully_defined():
    raise ValueError('\'image\' must be fully defined.')
  if image_shape.is_fully_defined():
    if image_shape[-1] != 1:
      raise ValueError('Last dimension of a grayscale image should be size 1.')
  if not image_shape.is_fully_defined():
    return [
        check_ops.assert_equal(
            array_ops.shape(image)[-1],
            1,
            message='Last dimension of a grayscale image should be size 1.'),
        check_ops.assert_greater_equal(
            array_ops.rank(image),
            3,
            message='A grayscale image must be at least two-dimensional.')
    ]
  else:
    return []


def fix_image_flip_shape(image, result):
  """Set the shape to 3 dimensional if we don't know anything else.

  Args:
    image: original image size
    result: flipped or transformed image

  Returns:
    An image whose shape is at least (None, None, None).
  """

  image_shape = image.get_shape()
  if image_shape == tensor_shape.unknown_shape():
    result.set_shape([None, None, None])
  else:
    result.set_shape(image_shape)
  return result


@tf_export('image.random_flip_up_down')
def random_flip_up_down(image, seed=None):
  """Randomly flips an image vertically (upside down).

  With a 1 in 2 chance, outputs the contents of `image` flipped along the first
  dimension, which is `height`.  Otherwise, output the image as-is.
  When passing a batch of images, each image will be randomly flipped
  independent of other images.

  Example usage:

  >>> import numpy as np

  >>> image = np.array([[[1], [2]], [[3], [4]]])
  >>> tf.image.random_flip_up_down(image, 3).numpy().tolist()
  [[[3], [4]], [[1], [2]]]

  Randomly flip multiple images.
  >>> images = np.array(
  ... [
  ...     [[[1], [2]], [[3], [4]]],
  ...     [[[5], [6]], [[7], [8]]]
  ... ])
  >>> tf.image.random_flip_up_down(images, 4).numpy().tolist()
  [[[[3], [4]], [[1], [2]]], [[[5], [6]], [[7], [8]]]]

  Args:
    image: 4-D Tensor of shape `[batch, height, width, channels]` or 3-D Tensor
      of shape `[height, width, channels]`.
    seed: A Python integer. Used to create a random seed. See
      `tf.compat.v1.set_random_seed` for behavior.

  Returns:
    A tensor of the same type and shape as `image`.
  Raises:
    ValueError: if the shape of `image` not supported.
  """
  return _random_flip(image, 0, seed, 'random_flip_up_down')


@tf_export('image.random_flip_left_right')
def random_flip_left_right(image, seed=None):
  """Randomly flip an image horizontally (left to right).

  With a 1 in 2 chance, outputs the contents of `image` flipped along the
  second dimension, which is `width`.  Otherwise output the image as-is.
  When passing a batch of images, each image will be randomly flipped
  independent of other images.

  Example usage:

  >>> import numpy as np

  >>> image = np.array([[[1], [2]], [[3], [4]]])
  >>> tf.image.random_flip_left_right(image, 5).numpy().tolist()
  [[[2], [1]], [[4], [3]]]

  Randomly flip multiple images.
  >>> images = np.array(
  ... [
  ...     [[[1], [2]], [[3], [4]]],
  ...     [[[5], [6]], [[7], [8]]]
  ... ])
  >>> tf.image.random_flip_left_right(images, 6).numpy().tolist()
  [[[[2], [1]], [[4], [3]]], [[[5], [6]], [[7], [8]]]]

  Args:
    image: 4-D Tensor of shape `[batch, height, width, channels]` or 3-D Tensor
      of shape `[height, width, channels]`.
    seed: A Python integer. Used to create a random seed. See
      `tf.compat.v1.set_random_seed` for behavior.

  Returns:
    A tensor of the same type and shape as `image`.

  Raises:
    ValueError: if the shape of `image` not supported.
  """
  return _random_flip(image, 1, seed, 'random_flip_left_right')


def _random_flip(image, flip_index, seed, scope_name):
  """Randomly (50% chance) flip an image along axis `flip_index`.

  Args:
    image: 4-D Tensor of shape `[batch, height, width, channels]` or 3-D Tensor
      of shape `[height, width, channels]`.
    flip_index: Dimension along which to flip the image.
      Vertical: 0, Horizontal: 1
    seed: A Python integer. Used to create a random seed. See
      `tf.compat.v1.set_random_seed` for behavior.
    scope_name: Name of the scope in which the ops are added.

  Returns:
    A tensor of the same type and shape as `image`.

  Raises:
    ValueError: if the shape of `image` not supported.
  """
  with ops.name_scope(None, scope_name, [image]) as scope:
    image = ops.convert_to_tensor(image, name='image')
    image = _AssertAtLeast3DImage(image)
    shape = image.get_shape()
    if shape.ndims == 3 or shape.ndims is None:
      uniform_random = random_ops.random_uniform([], 0, 1.0, seed=seed)
      mirror_cond = math_ops.less(uniform_random, .5)
      result = control_flow_ops.cond(
          mirror_cond,
          lambda: array_ops.reverse(image, [flip_index]),
          lambda: image,
          name=scope)
      return fix_image_flip_shape(image, result)
    elif shape.ndims == 4:
      batch_size = array_ops.shape(image)[0]
      uniform_random = random_ops.random_uniform([batch_size],
                                                 0,
                                                 1.0,
                                                 seed=seed)
      flips = math_ops.round(
          array_ops.reshape(uniform_random, [batch_size, 1, 1, 1]))
      flips = math_ops.cast(flips, image.dtype)
      flipped_input = array_ops.reverse(image, [flip_index + 1])
      return flips * flipped_input + (1 - flips) * image
    else:
      raise ValueError('\'image\' must have either 3 or 4 dimensions.')


@tf_export('image.flip_left_right')
def flip_left_right(image):
  """Flip an image horizontally (left to right).

  Outputs the contents of `image` flipped along the width dimension.

  See also `reverse()`.

  Usage Example:

  >>> x = [[[1.0, 2.0, 3.0],
  ...       [4.0, 5.0, 6.0]],
  ...     [[7.0, 8.0, 9.0],
  ...       [10.0, 11.0, 12.0]]]
  >>> tf.image.flip_left_right(x)
  <tf.Tensor: shape=(2, 2, 3), dtype=float32, numpy=
  array([[[ 4.,  5.,  6.],
          [ 1.,  2.,  3.]],
         [[10., 11., 12.],
          [ 7.,  8.,  9.]]], dtype=float32)>

  Args:
    image: 4-D Tensor of shape `[batch, height, width, channels]` or 3-D Tensor
      of shape `[height, width, channels]`.

  Returns:
    A tensor of the same type and shape as `image`.

  Raises:
    ValueError: if the shape of `image` not supported.
  """
  return _flip(image, 1, 'flip_left_right')


@tf_export('image.flip_up_down')
def flip_up_down(image):
  """Flip an image vertically (upside down).

  Outputs the contents of `image` flipped along the height dimension.

  See also `reverse()`.

  Usage Example:

  >>> x = [[[1.0, 2.0, 3.0],
  ...       [4.0, 5.0, 6.0]],
  ...     [[7.0, 8.0, 9.0],
  ...       [10.0, 11.0, 12.0]]]
  >>> tf.image.flip_up_down(x)
  <tf.Tensor: shape=(2, 2, 3), dtype=float32, numpy=
  array([[[ 7.,  8.,  9.],
          [10., 11., 12.]],
         [[ 1.,  2.,  3.],
          [ 4.,  5.,  6.]]], dtype=float32)>

  Args:
    image: 4-D Tensor of shape `[batch, height, width, channels]` or 3-D Tensor
      of shape `[height, width, channels]`.

  Returns:
    A `Tensor` of the same type and shape as `image`.

  Raises:
    ValueError: if the shape of `image` not supported.
  """
  return _flip(image, 0, 'flip_up_down')


def _flip(image, flip_index, scope_name):
  """Flip an image either horizontally or vertically.

  Outputs the contents of `image` flipped along the dimension `flip_index`.

  See also `reverse()`.

  Args:
    image: 4-D Tensor of shape `[batch, height, width, channels]` or 3-D Tensor
      of shape `[height, width, channels]`.
    flip_index: 0 For vertical, 1 for horizontal.
    scope_name: string, scope name.

  Returns:
    A `Tensor` of the same type and shape as `image`.

  Raises:
    ValueError: if the shape of `image` not supported.
  """
  with ops.name_scope(None, scope_name, [image]):
    image = ops.convert_to_tensor(image, name='image')
    image = _AssertAtLeast3DImage(image)
    shape = image.get_shape()
    if shape.ndims == 3 or shape.ndims is None:
      return fix_image_flip_shape(image, array_ops.reverse(image, [flip_index]))
    elif shape.ndims == 4:
      return array_ops.reverse(image, [flip_index + 1])
    else:
      raise ValueError('\'image\' must have either 3 or 4 dimensions.')


@tf_export('image.rot90')
def rot90(image, k=1, name=None):
  """Rotate image(s) counter-clockwise by 90 degrees.


  For example:
  ```python
  a=tf.constant([[[1],[2]],[[3],[4]]])
  # rotating `a` counter clockwise by 90 degrees
  a_rot=tf.image.rot90(a,k=1) #rotated `a`
  print(a_rot) # [[[2],[4]],[[1],[3]]]
  ```
  Args:
    image: 4-D Tensor of shape `[batch, height, width, channels]` or 3-D Tensor
      of shape `[height, width, channels]`.
    k: A scalar integer. The number of times the image is rotated by 90 degrees.
    name: A name for this operation (optional).

  Returns:
    A rotated tensor of the same type and shape as `image`.

  Raises:
    ValueError: if the shape of `image` not supported.
  """
  with ops.name_scope(name, 'rot90', [image, k]) as scope:
    image = ops.convert_to_tensor(image, name='image')
    image = _AssertAtLeast3DImage(image)
    k = ops.convert_to_tensor(k, dtype=dtypes.int32, name='k')
    k.get_shape().assert_has_rank(0)
    k = math_ops.mod(k, 4)

    shape = image.get_shape()
    if shape.ndims == 3 or shape.ndims is None:
      return _rot90_3D(image, k, scope)
    elif shape.ndims == 4:
      return _rot90_4D(image, k, scope)
    else:
      raise ValueError('\'image\' must have either 3 or 4 dimensions.')


def _rot90_3D(image, k, name_scope):
  """Rotate image counter-clockwise by 90 degrees `k` times.

  Args:
    image: 3-D Tensor of shape `[height, width, channels]`.
    k: A scalar integer. The number of times the image is rotated by 90 degrees.
    name_scope: A valid TensorFlow name scope.

  Returns:
    A 3-D tensor of the same type and shape as `image`.

  """

  def _rot90():
    return array_ops.transpose(array_ops.reverse_v2(image, [1]), [1, 0, 2])

  def _rot180():
    return array_ops.reverse_v2(image, [0, 1])

  def _rot270():
    return array_ops.reverse_v2(array_ops.transpose(image, [1, 0, 2]), [1])

  cases = [(math_ops.equal(k, 1), _rot90), (math_ops.equal(k, 2), _rot180),
           (math_ops.equal(k, 3), _rot270)]

  result = control_flow_ops.case(
      cases, default=lambda: image, exclusive=True, name=name_scope)
  result.set_shape([None, None, image.get_shape()[2]])
  return result


def _rot90_4D(images, k, name_scope):
  """Rotate batch of images counter-clockwise by 90 degrees `k` times.

  Args:
    images: 4-D Tensor of shape `[height, width, channels]`.
    k: A scalar integer. The number of times the images are rotated by 90
      degrees.
    name_scope: A valid TensorFlow name scope.

  Returns:
    A 4-D `Tensor` of the same type and shape as `images`.
  """

  def _rot90():
    return array_ops.transpose(array_ops.reverse_v2(images, [2]), [0, 2, 1, 3])

  def _rot180():
    return array_ops.reverse_v2(images, [1, 2])

  def _rot270():
    return array_ops.reverse_v2(array_ops.transpose(images, [0, 2, 1, 3]), [2])

  cases = [(math_ops.equal(k, 1), _rot90), (math_ops.equal(k, 2), _rot180),
           (math_ops.equal(k, 3), _rot270)]

  result = control_flow_ops.case(
      cases, default=lambda: images, exclusive=True, name=name_scope)
  shape = result.get_shape()
  result.set_shape([shape[0], None, None, shape[3]])
  return result


@tf_export('image.transpose', v1=['image.transpose', 'image.transpose_image'])
def transpose(image, name=None):
  """Transpose image(s) by swapping the height and width dimension.

  Usage Example:

  >>> x = [[[1.0, 2.0, 3.0],
  ...       [4.0, 5.0, 6.0]],
  ...     [[7.0, 8.0, 9.0],
  ...       [10.0, 11.0, 12.0]]]
  >>> tf.image.transpose(x)
  <tf.Tensor: shape=(2, 2, 3), dtype=float32, numpy=
  array([[[ 1.,  2.,  3.],
          [ 7.,  8.,  9.]],
         [[ 4.,  5.,  6.],
          [10., 11., 12.]]], dtype=float32)>

  Args:
    image: 4-D Tensor of shape `[batch, height, width, channels]` or 3-D Tensor
      of shape `[height, width, channels]`.
    name: A name for this operation (optional).

  Returns:
    If `image` was 4-D, a 4-D float Tensor of shape
   `[batch, width, height, channels]`
    If `image` was 3-D, a 3-D float Tensor of shape
   `[width, height, channels]`

  Raises:
    ValueError: if the shape of `image` not supported.
  """
  with ops.name_scope(name, 'transpose', [image]):
    image = ops.convert_to_tensor(image, name='image')
    image = _AssertAtLeast3DImage(image)
    shape = image.get_shape()
    if shape.ndims == 3 or shape.ndims is None:
      return array_ops.transpose(image, [1, 0, 2], name=name)
    elif shape.ndims == 4:
      return array_ops.transpose(image, [0, 2, 1, 3], name=name)
    else:
      raise ValueError('\'image\' must have either 3 or 4 dimensions.')


@tf_export('image.central_crop')
def central_crop(image, central_fraction):
  """Crop the central region of the image(s).

  Remove the outer parts of an image but retain the central region of the image
  along each dimension. If we specify central_fraction = 0.5, this function
  returns the region marked with "X" in the below diagram.

       --------
      |        |
      |  XXXX  |
      |  XXXX  |
      |        |   where "X" is the central 50% of the image.
       --------

  This function works on either a single image (`image` is a 3-D Tensor), or a
  batch of images (`image` is a 4-D Tensor).

  Usage Example:

  >>> x = [[[1.0, 2.0, 3.0],
  ...       [4.0, 5.0, 6.0],
  ...       [7.0, 8.0, 9.0],
  ...       [10.0, 11.0, 12.0]],
  ...     [[13.0, 14.0, 15.0],
  ...       [16.0, 17.0, 18.0],
  ...       [19.0, 20.0, 21.0],
  ...       [22.0, 23.0, 24.0]],
  ...     [[25.0, 26.0, 27.0],
  ...       [28.0, 29.0, 30.0],
  ...       [31.0, 32.0, 33.0],
  ...       [34.0, 35.0, 36.0]],
  ...     [[37.0, 38.0, 39.0],
  ...       [40.0, 41.0, 42.0],
  ...       [43.0, 44.0, 45.0],
  ...       [46.0, 47.0, 48.0]]]
  >>> tf.image.central_crop(x, 0.5)
  <tf.Tensor: shape=(2, 2, 3), dtype=float32, numpy=
  array([[[16., 17., 18.],
          [19., 20., 21.]],
         [[28., 29., 30.],
          [31., 32., 33.]]], dtype=float32)>

  Args:
    image: Either a 3-D float Tensor of shape [height, width, depth], or a 4-D
      Tensor of shape [batch_size, height, width, depth].
    central_fraction: float (0, 1], fraction of size to crop

  Raises:
    ValueError: if central_crop_fraction is not within (0, 1].

  Returns:
    3-D / 4-D float Tensor, as per the input.
  """
  with ops.name_scope(None, 'central_crop', [image]):
    image = ops.convert_to_tensor(image, name='image')
    if central_fraction <= 0.0 or central_fraction > 1.0:
      raise ValueError('central_fraction must be within (0, 1]')
    if central_fraction == 1.0:
      return image

    _AssertAtLeast3DImage(image)
    rank = image.get_shape().ndims
    if rank != 3 and rank != 4:
      raise ValueError('`image` should either be a Tensor with rank = 3 or '
                       'rank = 4. Had rank = {}.'.format(rank))

    # Helper method to return the `idx`-th dimension of `tensor`, along with
    # a boolean signifying if the dimension is dynamic.
    def _get_dim(tensor, idx):
      static_shape = tensor.get_shape().dims[idx].value
      if static_shape is not None:
        return static_shape, False
      return array_ops.shape(tensor)[idx], True

    # Get the height, width, depth (and batch size, if the image is a 4-D
    # tensor).
    if rank == 3:
      img_h, dynamic_h = _get_dim(image, 0)
      img_w, dynamic_w = _get_dim(image, 1)
      img_d = image.get_shape()[2]
    else:
      img_bs = image.get_shape()[0]
      img_h, dynamic_h = _get_dim(image, 1)
      img_w, dynamic_w = _get_dim(image, 2)
      img_d = image.get_shape()[3]

    # Compute the bounding boxes for the crop. The type and value of the
    # bounding boxes depend on the `image` tensor's rank and whether / not the
    # dimensions are statically defined.
    if dynamic_h:
      img_hd = math_ops.cast(img_h, dtypes.float64)
      bbox_h_start = math_ops.cast((img_hd - img_hd * central_fraction) / 2,
                                   dtypes.int32)
    else:
      img_hd = float(img_h)
      bbox_h_start = int((img_hd - img_hd * central_fraction) / 2)

    if dynamic_w:
      img_wd = math_ops.cast(img_w, dtypes.float64)
      bbox_w_start = math_ops.cast((img_wd - img_wd * central_fraction) / 2,
                                   dtypes.int32)
    else:
      img_wd = float(img_w)
      bbox_w_start = int((img_wd - img_wd * central_fraction) / 2)

    bbox_h_size = img_h - bbox_h_start * 2
    bbox_w_size = img_w - bbox_w_start * 2

    if rank == 3:
      bbox_begin = array_ops.stack([bbox_h_start, bbox_w_start, 0])
      bbox_size = array_ops.stack([bbox_h_size, bbox_w_size, -1])
    else:
      bbox_begin = array_ops.stack([0, bbox_h_start, bbox_w_start, 0])
      bbox_size = array_ops.stack([-1, bbox_h_size, bbox_w_size, -1])

    image = array_ops.slice(image, bbox_begin, bbox_size)

    # Reshape the `image` tensor to the desired size.
    if rank == 3:
      image.set_shape([
          None if dynamic_h else bbox_h_size,
          None if dynamic_w else bbox_w_size, img_d
      ])
    else:
      image.set_shape([
          img_bs, None if dynamic_h else bbox_h_size,
          None if dynamic_w else bbox_w_size, img_d
      ])
    return image


@tf_export('image.pad_to_bounding_box')
def pad_to_bounding_box(image, offset_height, offset_width, target_height,
                        target_width):
  """Pad `image` with zeros to the specified `height` and `width`.

  Adds `offset_height` rows of zeros on top, `offset_width` columns of
  zeros on the left, and then pads the image on the bottom and right
  with zeros until it has dimensions `target_height`, `target_width`.

  This op does nothing if `offset_*` is zero and the image already has size
  `target_height` by `target_width`.

  Args:
    image: 4-D Tensor of shape `[batch, height, width, channels]` or 3-D Tensor
      of shape `[height, width, channels]`.
    offset_height: Number of rows of zeros to add on top.
    offset_width: Number of columns of zeros to add on the left.
    target_height: Height of output image.
    target_width: Width of output image.

  Returns:
    If `image` was 4-D, a 4-D float Tensor of shape
    `[batch, target_height, target_width, channels]`
    If `image` was 3-D, a 3-D float Tensor of shape
    `[target_height, target_width, channels]`

  Raises:
    ValueError: If the shape of `image` is incompatible with the `offset_*` or
      `target_*` arguments, or either `offset_height` or `offset_width` is
      negative.
  """
  with ops.name_scope(None, 'pad_to_bounding_box', [image]):
    image = ops.convert_to_tensor(image, name='image')

    is_batch = True
    image_shape = image.get_shape()
    if image_shape.ndims == 3:
      is_batch = False
      image = array_ops.expand_dims(image, 0)
    elif image_shape.ndims is None:
      is_batch = False
      image = array_ops.expand_dims(image, 0)
      image.set_shape([None] * 4)
    elif image_shape.ndims != 4:
      raise ValueError('\'image\' must have either 3 or 4 dimensions.')

    assert_ops = _CheckAtLeast3DImage(image, require_static=False)
    batch, height, width, depth = _ImageDimensions(image, rank=4)

    after_padding_width = target_width - offset_width - width

    after_padding_height = target_height - offset_height - height

    assert_ops += _assert(offset_height >= 0, ValueError,
                          'offset_height must be >= 0')
    assert_ops += _assert(offset_width >= 0, ValueError,
                          'offset_width must be >= 0')
    assert_ops += _assert(after_padding_width >= 0, ValueError,
                          'width must be <= target - offset')
    assert_ops += _assert(after_padding_height >= 0, ValueError,
                          'height must be <= target - offset')
    image = control_flow_ops.with_dependencies(assert_ops, image)

    # Do not pad on the depth dimensions.
    paddings = array_ops.reshape(
        array_ops.stack([
            0, 0, offset_height, after_padding_height, offset_width,
            after_padding_width, 0, 0
        ]), [4, 2])
    padded = array_ops.pad(image, paddings)

    padded_shape = [
        None if _is_tensor(i) else i
        for i in [batch, target_height, target_width, depth]
    ]
    padded.set_shape(padded_shape)

    if not is_batch:
      padded = array_ops.squeeze(padded, axis=[0])

    return padded


@tf_export('image.crop_to_bounding_box')
def crop_to_bounding_box(image, offset_height, offset_width, target_height,
                         target_width):
  """Crops an image to a specified bounding box.

  This op cuts a rectangular part out of `image`. The top-left corner of the
  returned image is at `offset_height, offset_width` in `image`, and its
  lower-right corner is at
  `offset_height + target_height, offset_width + target_width`.

  Args:
    image: 4-D Tensor of shape `[batch, height, width, channels]` or 3-D Tensor
      of shape `[height, width, channels]`.
    offset_height: Vertical coordinate of the top-left corner of the result in
      the input.
    offset_width: Horizontal coordinate of the top-left corner of the result in
      the input.
    target_height: Height of the result.
    target_width: Width of the result.

  Returns:
    If `image` was 4-D, a 4-D float Tensor of shape
    `[batch, target_height, target_width, channels]`
    If `image` was 3-D, a 3-D float Tensor of shape
    `[target_height, target_width, channels]`

  Raises:
    ValueError: If the shape of `image` is incompatible with the `offset_*` or
      `target_*` arguments, or either `offset_height` or `offset_width` is
      negative, or either `target_height` or `target_width` is not positive.
  """
  with ops.name_scope(None, 'crop_to_bounding_box', [image]):
    image = ops.convert_to_tensor(image, name='image')

    is_batch = True
    image_shape = image.get_shape()
    if image_shape.ndims == 3:
      is_batch = False
      image = array_ops.expand_dims(image, 0)
    elif image_shape.ndims is None:
      is_batch = False
      image = array_ops.expand_dims(image, 0)
      image.set_shape([None] * 4)
    elif image_shape.ndims != 4:
      raise ValueError('\'image\' must have either 3 or 4 dimensions.')

    assert_ops = _CheckAtLeast3DImage(image, require_static=False)

    batch, height, width, depth = _ImageDimensions(image, rank=4)

    assert_ops += _assert(offset_width >= 0, ValueError,
                          'offset_width must be >= 0.')
    assert_ops += _assert(offset_height >= 0, ValueError,
                          'offset_height must be >= 0.')
    assert_ops += _assert(target_width > 0, ValueError,
                          'target_width must be > 0.')
    assert_ops += _assert(target_height > 0, ValueError,
                          'target_height must be > 0.')
    assert_ops += _assert(width >= (target_width + offset_width), ValueError,
                          'width must be >= target + offset.')
    assert_ops += _assert(height >= (target_height + offset_height), ValueError,
                          'height must be >= target + offset.')
    image = control_flow_ops.with_dependencies(assert_ops, image)

    cropped = array_ops.slice(
        image, array_ops.stack([0, offset_height, offset_width, 0]),
        array_ops.stack([-1, target_height, target_width, -1]))

    cropped_shape = [
        None if _is_tensor(i) else i
        for i in [batch, target_height, target_width, depth]
    ]
    cropped.set_shape(cropped_shape)

    if not is_batch:
      cropped = array_ops.squeeze(cropped, axis=[0])

    return cropped


@tf_export(
    'image.resize_with_crop_or_pad',
    v1=['image.resize_with_crop_or_pad', 'image.resize_image_with_crop_or_pad'])
def resize_image_with_crop_or_pad(image, target_height, target_width):
  """Crops and/or pads an image to a target width and height.

  Resizes an image to a target width and height by either centrally
  cropping the image or padding it evenly with zeros.

  If `width` or `height` is greater than the specified `target_width` or
  `target_height` respectively, this op centrally crops along that dimension.
  If `width` or `height` is smaller than the specified `target_width` or
  `target_height` respectively, this op centrally pads with 0 along that
  dimension.

  Args:
    image: 4-D Tensor of shape `[batch, height, width, channels]` or 3-D Tensor
      of shape `[height, width, channels]`.
    target_height: Target height.
    target_width: Target width.

  Raises:
    ValueError: if `target_height` or `target_width` are zero or negative.

  Returns:
    Cropped and/or padded image.
    If `images` was 4-D, a 4-D float Tensor of shape
    `[batch, new_height, new_width, channels]`.
    If `images` was 3-D, a 3-D float Tensor of shape
    `[new_height, new_width, channels]`.
  """
  with ops.name_scope(None, 'resize_image_with_crop_or_pad', [image]):
    image = ops.convert_to_tensor(image, name='image')
    image_shape = image.get_shape()
    is_batch = True
    if image_shape.ndims == 3:
      is_batch = False
      image = array_ops.expand_dims(image, 0)
    elif image_shape.ndims is None:
      is_batch = False
      image = array_ops.expand_dims(image, 0)
      image.set_shape([None] * 4)
    elif image_shape.ndims != 4:
      raise ValueError('\'image\' must have either 3 or 4 dimensions.')

    assert_ops = _CheckAtLeast3DImage(image, require_static=False)
    assert_ops += _assert(target_width > 0, ValueError,
                          'target_width must be > 0.')
    assert_ops += _assert(target_height > 0, ValueError,
                          'target_height must be > 0.')

    image = control_flow_ops.with_dependencies(assert_ops, image)
    # `crop_to_bounding_box` and `pad_to_bounding_box` have their own checks.
    # Make sure our checks come first, so that error messages are clearer.
    if _is_tensor(target_height):
      target_height = control_flow_ops.with_dependencies(
          assert_ops, target_height)
    if _is_tensor(target_width):
      target_width = control_flow_ops.with_dependencies(assert_ops,
                                                        target_width)

    def max_(x, y):
      if _is_tensor(x) or _is_tensor(y):
        return math_ops.maximum(x, y)
      else:
        return max(x, y)

    def min_(x, y):
      if _is_tensor(x) or _is_tensor(y):
        return math_ops.minimum(x, y)
      else:
        return min(x, y)

    def equal_(x, y):
      if _is_tensor(x) or _is_tensor(y):
        return math_ops.equal(x, y)
      else:
        return x == y

    _, height, width, _ = _ImageDimensions(image, rank=4)
    width_diff = target_width - width
    offset_crop_width = max_(-width_diff // 2, 0)
    offset_pad_width = max_(width_diff // 2, 0)

    height_diff = target_height - height
    offset_crop_height = max_(-height_diff // 2, 0)
    offset_pad_height = max_(height_diff // 2, 0)

    # Maybe crop if needed.
    cropped = crop_to_bounding_box(image, offset_crop_height, offset_crop_width,
                                   min_(target_height, height),
                                   min_(target_width, width))

    # Maybe pad if needed.
    resized = pad_to_bounding_box(cropped, offset_pad_height, offset_pad_width,
                                  target_height, target_width)

    # In theory all the checks below are redundant.
    if resized.get_shape().ndims is None:
      raise ValueError('resized contains no shape.')

    _, resized_height, resized_width, _ = _ImageDimensions(resized, rank=4)

    assert_ops = []
    assert_ops += _assert(
        equal_(resized_height, target_height), ValueError,
        'resized height is not correct.')
    assert_ops += _assert(
        equal_(resized_width, target_width), ValueError,
        'resized width is not correct.')

    resized = control_flow_ops.with_dependencies(assert_ops, resized)

    if not is_batch:
      resized = array_ops.squeeze(resized, axis=[0])

    return resized


@tf_export(v1=['image.ResizeMethod'])
class ResizeMethodV1(object):
  BILINEAR = 0
  NEAREST_NEIGHBOR = 1
  BICUBIC = 2
  AREA = 3


@tf_export('image.ResizeMethod', v1=[])
class ResizeMethod(object):
  BILINEAR = 'bilinear'
  NEAREST_NEIGHBOR = 'nearest'
  BICUBIC = 'bicubic'
  AREA = 'area'
  LANCZOS3 = 'lanczos3'
  LANCZOS5 = 'lanczos5'
  GAUSSIAN = 'gaussian'
  MITCHELLCUBIC = 'mitchellcubic'


def _resize_images_common(images, resizer_fn, size, preserve_aspect_ratio, name,
                          skip_resize_if_same):
  """Core functionality for v1 and v2 resize functions."""
  with ops.name_scope(name, 'resize', [images, size]):
    images = ops.convert_to_tensor(images, name='images')
    if images.get_shape().ndims is None:
      raise ValueError('\'images\' contains no shape.')
    # TODO(shlens): Migrate this functionality to the underlying Op's.
    is_batch = True
    if images.get_shape().ndims == 3:
      is_batch = False
      images = array_ops.expand_dims(images, 0)
    elif images.get_shape().ndims != 4:
      raise ValueError('\'images\' must have either 3 or 4 dimensions.')

    _, height, width, _ = images.get_shape().as_list()

    try:
      size = ops.convert_to_tensor(size, dtypes.int32, name='size')
    except (TypeError, ValueError):
      raise ValueError('\'size\' must be a 1-D int32 Tensor')
    if not size.get_shape().is_compatible_with([2]):
      raise ValueError('\'size\' must be a 1-D Tensor of 2 elements: '
                       'new_height, new_width')
    size_const_as_shape = tensor_util.constant_value_as_shape(size)
    new_height_const = size_const_as_shape.dims[0].value
    new_width_const = size_const_as_shape.dims[1].value

    if preserve_aspect_ratio:
      # Get the current shapes of the image, even if dynamic.
      _, current_height, current_width, _ = _ImageDimensions(images, rank=4)

      # do the computation to find the right scale and height/width.
      scale_factor_height = (
          math_ops.cast(new_height_const, dtypes.float32) /
          math_ops.cast(current_height, dtypes.float32))
      scale_factor_width = (
          math_ops.cast(new_width_const, dtypes.float32) /
          math_ops.cast(current_width, dtypes.float32))
      scale_factor = math_ops.minimum(scale_factor_height, scale_factor_width)
      scaled_height_const = math_ops.cast(
          math_ops.round(scale_factor *
                         math_ops.cast(current_height, dtypes.float32)),
          dtypes.int32)
      scaled_width_const = math_ops.cast(
          math_ops.round(scale_factor *
                         math_ops.cast(current_width, dtypes.float32)),
          dtypes.int32)

      # NOTE: Reset the size and other constants used later.
      size = ops.convert_to_tensor([scaled_height_const, scaled_width_const],
                                   dtypes.int32,
                                   name='size')
      size_const_as_shape = tensor_util.constant_value_as_shape(size)
      new_height_const = size_const_as_shape.dims[0].value
      new_width_const = size_const_as_shape.dims[1].value

    # If we can determine that the height and width will be unmodified by this
    # transformation, we avoid performing the resize.
    if skip_resize_if_same and all(
        x is not None
        for x in [new_width_const, width, new_height_const, height]) and (
            width == new_width_const and height == new_height_const):
      if not is_batch:
        images = array_ops.squeeze(images, axis=[0])
      return images

    images = resizer_fn(images, size)

    # NOTE(mrry): The shape functions for the resize ops cannot unpack
    # the packed values in `new_size`, so set the shape here.
    images.set_shape([None, new_height_const, new_width_const, None])

    if not is_batch:
      images = array_ops.squeeze(images, axis=[0])
    return images


@tf_export(v1=['image.resize_images', 'image.resize'])
def resize_images(images,
                  size,
                  method=ResizeMethodV1.BILINEAR,
                  align_corners=False,
                  preserve_aspect_ratio=False,
                  name=None):
  """Resize `images` to `size` using the specified `method`.

  Resized images will be distorted if their original aspect ratio is not
  the same as `size`.  To avoid distortions see
  `tf.compat.v1.image.resize_image_with_pad`.

  `method` can be one of:

  *   <b>`ResizeMethod.BILINEAR`</b>: [Bilinear interpolation.](
    https://en.wikipedia.org/wiki/Bilinear_interpolation)
  *   <b>`ResizeMethod.NEAREST_NEIGHBOR`</b>: [Nearest neighbor interpolation.](
    https://en.wikipedia.org/wiki/Nearest-neighbor_interpolation)
  *   <b>`ResizeMethod.BICUBIC`</b>: [Bicubic interpolation.](
    https://en.wikipedia.org/wiki/Bicubic_interpolation)
  *   <b>`ResizeMethod.AREA`</b>: Area interpolation.

  The return value has the same type as `images` if `method` is
  `ResizeMethod.NEAREST_NEIGHBOR`. It will also have the same type as `images`
  if the size of `images` can be statically determined to be the same as `size`,
  because `images` is returned in this case. Otherwise, the return value has
  type `float32`.

  Args:
    images: 4-D Tensor of shape `[batch, height, width, channels]` or 3-D Tensor
      of shape `[height, width, channels]`.
    size: A 1-D int32 Tensor of 2 elements: `new_height, new_width`.  The new
      size for the images.
    method: ResizeMethod.  Defaults to `ResizeMethod.BILINEAR`.
    align_corners: bool.  If True, the centers of the 4 corner pixels of the
      input and output tensors are aligned, preserving the values at the corner
      pixels. Defaults to `False`.
    preserve_aspect_ratio: Whether to preserve the aspect ratio. If this is set,
      then `images` will be resized to a size that fits in `size` while
      preserving the aspect ratio of the original image. Scales up the image if
      `size` is bigger than the current size of the `image`. Defaults to False.
    name: A name for this operation (optional).

  Raises:
    ValueError: if the shape of `images` is incompatible with the
      shape arguments to this function
    ValueError: if `size` has invalid shape or type.
    ValueError: if an unsupported resize method is specified.

  Returns:
    If `images` was 4-D, a 4-D float Tensor of shape
    `[batch, new_height, new_width, channels]`.
    If `images` was 3-D, a 3-D float Tensor of shape
    `[new_height, new_width, channels]`.
  """

  def resize_fn(images_t, new_size):
    """Legacy resize core function, passed to _resize_images_common."""
    if method == ResizeMethodV1.BILINEAR or method == ResizeMethod.BILINEAR:
      return gen_image_ops.resize_bilinear(
          images_t, new_size, align_corners=align_corners)
    elif (method == ResizeMethodV1.NEAREST_NEIGHBOR or
          method == ResizeMethod.NEAREST_NEIGHBOR):
      return gen_image_ops.resize_nearest_neighbor(
          images_t, new_size, align_corners=align_corners)
    elif method == ResizeMethodV1.BICUBIC or method == ResizeMethod.BICUBIC:
      return gen_image_ops.resize_bicubic(
          images_t, new_size, align_corners=align_corners)
    elif method == ResizeMethodV1.AREA or method == ResizeMethod.AREA:
      return gen_image_ops.resize_area(
          images_t, new_size, align_corners=align_corners)
    else:
      raise ValueError('Resize method is not implemented.')

  return _resize_images_common(
      images,
      resize_fn,
      size,
      preserve_aspect_ratio=preserve_aspect_ratio,
      name=name,
      skip_resize_if_same=True)


@tf_export('image.resize', v1=[])
def resize_images_v2(images,
                     size,
                     method=ResizeMethod.BILINEAR,
                     preserve_aspect_ratio=False,
                     antialias=False,
                     name=None):
  """Resize `images` to `size` using the specified `method`.

  Resized images will be distorted if their original aspect ratio is not
  the same as `size`.  To avoid distortions see
  `tf.image.resize_with_pad`.

  When 'antialias' is true, the sampling filter will anti-alias the input image
  as well as interpolate.  When downsampling an image with [anti-aliasing](
  https://en.wikipedia.org/wiki/Spatial_anti-aliasing) the sampling filter
  kernel is scaled in order to properly anti-alias the input image signal.
  'antialias' has no effect when upsampling an image.

  *   <b>`bilinear`</b>: [Bilinear interpolation.](
    https://en.wikipedia.org/wiki/Bilinear_interpolation) If 'antialias' is
    true, becomes a hat/tent filter function with radius 1 when downsampling.
  *   <b>`lanczos3`</b>:  [Lanczos kernel](
    https://en.wikipedia.org/wiki/Lanczos_resampling) with radius 3.
    High-quality practical filter but may have some ringing, especially on
    synthetic images.
  *   <b>`lanczos5`</b>: [Lanczos kernel] (
    https://en.wikipedia.org/wiki/Lanczos_resampling) with radius 5.
    Very-high-quality filter but may have stronger ringing.
  *   <b>`bicubic`</b>: [Cubic interpolant](
    https://en.wikipedia.org/wiki/Bicubic_interpolation) of Keys. Equivalent to
    Catmull-Rom kernel. Reasonably good quality and faster than Lanczos3Kernel,
    particularly when upsampling.
  *   <b>`gaussian`</b>: [Gaussian kernel](
    https://en.wikipedia.org/wiki/Gaussian_filter) with radius 3,
    sigma = 1.5 / 3.0.
  *   <b>`nearest`</b>: [Nearest neighbor interpolation.](
    https://en.wikipedia.org/wiki/Nearest-neighbor_interpolation)
    'antialias' has no effect when used with nearest neighbor interpolation.
  *   <b>`area`</b>: Anti-aliased resampling with area interpolation.
    'antialias' has no effect when used with area interpolation; it
    always anti-aliases.
  *   <b>`mitchellcubic`</b>: Mitchell-Netravali Cubic non-interpolating filter.
    For synthetic images (especially those lacking proper prefiltering), less
    ringing than Keys cubic kernel but less sharp.

  Note that near image edges the filtering kernel may be partially outside the
  image boundaries. For these pixels, only input pixels inside the image will be
  included in the filter sum, and the output value will be appropriately
  normalized.

  The return value has the same type as `images` if `method` is
  `ResizeMethod.NEAREST_NEIGHBOR`. Otherwise, the return value has type
  `float32`.

  Args:
    images: 4-D Tensor of shape `[batch, height, width, channels]` or 3-D Tensor
      of shape `[height, width, channels]`.
    size: A 1-D int32 Tensor of 2 elements: `new_height, new_width`.  The new
      size for the images.
    method: ResizeMethod.  Defaults to `bilinear`.
    preserve_aspect_ratio: Whether to preserve the aspect ratio. If this is set,
      then `images` will be resized to a size that fits in `size` while
      preserving the aspect ratio of the original image. Scales up the image if
      `size` is bigger than the current size of the `image`. Defaults to False.
    antialias: Whether to use an anti-aliasing filter when downsampling an
      image.
    name: A name for this operation (optional).

  Raises:
    ValueError: if the shape of `images` is incompatible with the
      shape arguments to this function
    ValueError: if `size` has an invalid shape or type.
    ValueError: if an unsupported resize method is specified.

  Returns:
    If `images` was 4-D, a 4-D float Tensor of shape
    `[batch, new_height, new_width, channels]`.
    If `images` was 3-D, a 3-D float Tensor of shape
    `[new_height, new_width, channels]`.
  """

  def resize_fn(images_t, new_size):
    """Resize core function, passed to _resize_images_common."""
    scale_and_translate_methods = [
        ResizeMethod.LANCZOS3, ResizeMethod.LANCZOS5, ResizeMethod.GAUSSIAN,
        ResizeMethod.MITCHELLCUBIC
    ]

    def resize_with_scale_and_translate(method):
      scale = (
          math_ops.cast(new_size, dtype=dtypes.float32) /
          math_ops.cast(array_ops.shape(images_t)[1:3], dtype=dtypes.float32))
      return gen_image_ops.scale_and_translate(
          images_t,
          new_size,
          scale,
          array_ops.zeros([2]),
          kernel_type=method,
          antialias=antialias)

    if method == ResizeMethod.BILINEAR:
      if antialias:
        return resize_with_scale_and_translate('triangle')
      else:
        return gen_image_ops.resize_bilinear(
            images_t, new_size, half_pixel_centers=True)
    elif method == ResizeMethod.NEAREST_NEIGHBOR:
      return gen_image_ops.resize_nearest_neighbor(
          images_t, new_size, half_pixel_centers=True)
    elif method == ResizeMethod.BICUBIC:
      if antialias:
        return resize_with_scale_and_translate('keyscubic')
      else:
        return gen_image_ops.resize_bicubic(
            images_t, new_size, half_pixel_centers=True)
    elif method == ResizeMethod.AREA:
      return gen_image_ops.resize_area(images_t, new_size)
    elif method in scale_and_translate_methods:
      return resize_with_scale_and_translate(method)
    else:
      raise ValueError('Resize method is not implemented.')

  return _resize_images_common(
      images,
      resize_fn,
      size,
      preserve_aspect_ratio=preserve_aspect_ratio,
      name=name,
      skip_resize_if_same=False)


def _resize_image_with_pad_common(image, target_height, target_width,
                                  resize_fn):
  """Core functionality for v1 and v2 resize_image_with_pad functions."""
  with ops.name_scope(None, 'resize_image_with_pad', [image]):
    image = ops.convert_to_tensor(image, name='image')
    image_shape = image.get_shape()
    is_batch = True
    if image_shape.ndims == 3:
      is_batch = False
      image = array_ops.expand_dims(image, 0)
    elif image_shape.ndims is None:
      is_batch = False
      image = array_ops.expand_dims(image, 0)
      image.set_shape([None] * 4)
    elif image_shape.ndims != 4:
      raise ValueError('\'image\' must have either 3 or 4 dimensions.')

    assert_ops = _CheckAtLeast3DImage(image, require_static=False)
    assert_ops += _assert(target_width > 0, ValueError,
                          'target_width must be > 0.')
    assert_ops += _assert(target_height > 0, ValueError,
                          'target_height must be > 0.')

    image = control_flow_ops.with_dependencies(assert_ops, image)

    def max_(x, y):
      if _is_tensor(x) or _is_tensor(y):
        return math_ops.maximum(x, y)
      else:
        return max(x, y)

    _, height, width, _ = _ImageDimensions(image, rank=4)

    # convert values to float, to ease divisions
    f_height = math_ops.cast(height, dtype=dtypes.float32)
    f_width = math_ops.cast(width, dtype=dtypes.float32)
    f_target_height = math_ops.cast(target_height, dtype=dtypes.float32)
    f_target_width = math_ops.cast(target_width, dtype=dtypes.float32)

    # Find the ratio by which the image must be adjusted
    # to fit within the target
    ratio = max_(f_width / f_target_width, f_height / f_target_height)
    resized_height_float = f_height / ratio
    resized_width_float = f_width / ratio
    resized_height = math_ops.cast(
        math_ops.floor(resized_height_float), dtype=dtypes.int32)
    resized_width = math_ops.cast(
        math_ops.floor(resized_width_float), dtype=dtypes.int32)

    padding_height = (f_target_height - resized_height_float) / 2
    padding_width = (f_target_width - resized_width_float) / 2
    f_padding_height = math_ops.floor(padding_height)
    f_padding_width = math_ops.floor(padding_width)
    p_height = max_(0, math_ops.cast(f_padding_height, dtype=dtypes.int32))
    p_width = max_(0, math_ops.cast(f_padding_width, dtype=dtypes.int32))

    # Resize first, then pad to meet requested dimensions
    resized = resize_fn(image, [resized_height, resized_width])

    padded = pad_to_bounding_box(resized, p_height, p_width, target_height,
                                 target_width)

    if padded.get_shape().ndims is None:
      raise ValueError('padded contains no shape.')

    _ImageDimensions(padded, rank=4)

    if not is_batch:
      padded = array_ops.squeeze(padded, axis=[0])

    return padded


@tf_export(v1=['image.resize_image_with_pad'])
def resize_image_with_pad_v1(image,
                             target_height,
                             target_width,
                             method=ResizeMethodV1.BILINEAR,
                             align_corners=False):
  """Resizes and pads an image to a target width and height.

  Resizes an image to a target width and height by keeping
  the aspect ratio the same without distortion. If the target
  dimensions don't match the image dimensions, the image
  is resized and then padded with zeroes to match requested
  dimensions.

  Args:
    image: 4-D Tensor of shape `[batch, height, width, channels]` or 3-D Tensor
      of shape `[height, width, channels]`.
    target_height: Target height.
    target_width: Target width.
    method: Method to use for resizing image. See `resize_images()`
    align_corners: bool.  If True, the centers of the 4 corner pixels of the
      input and output tensors are aligned, preserving the values at the corner
      pixels. Defaults to `False`.

  Raises:
    ValueError: if `target_height` or `target_width` are zero or negative.

  Returns:
    Resized and padded image.
    If `images` was 4-D, a 4-D float Tensor of shape
    `[batch, new_height, new_width, channels]`.
    If `images` was 3-D, a 3-D float Tensor of shape
    `[new_height, new_width, channels]`.
  """

  def _resize_fn(im, new_size):
    return resize_images(im, new_size, method, align_corners=align_corners)

  return _resize_image_with_pad_common(image, target_height, target_width,
                                       _resize_fn)


@tf_export('image.resize_with_pad', v1=[])
def resize_image_with_pad_v2(image,
                             target_height,
                             target_width,
                             method=ResizeMethod.BILINEAR,
                             antialias=False):
  """Resizes and pads an image to a target width and height.

  Resizes an image to a target width and height by keeping
  the aspect ratio the same without distortion. If the target
  dimensions don't match the image dimensions, the image
  is resized and then padded with zeroes to match requested
  dimensions.

  Args:
    image: 4-D Tensor of shape `[batch, height, width, channels]` or 3-D Tensor
      of shape `[height, width, channels]`.
    target_height: Target height.
    target_width: Target width.
    method: Method to use for resizing image. See `image.resize()`
    antialias: Whether to use anti-aliasing when resizing. See 'image.resize()'.

  Raises:
    ValueError: if `target_height` or `target_width` are zero or negative.

  Returns:
    Resized and padded image.
    If `images` was 4-D, a 4-D float Tensor of shape
    `[batch, new_height, new_width, channels]`.
    If `images` was 3-D, a 3-D float Tensor of shape
    `[new_height, new_width, channels]`.
  """

  def _resize_fn(im, new_size):
    return resize_images_v2(im, new_size, method, antialias=antialias)

  return _resize_image_with_pad_common(image, target_height, target_width,
                                       _resize_fn)


@tf_export('image.per_image_standardization')
def per_image_standardization(image):
  """Linearly scales each image in `image` to have mean 0 and variance 1.

  For each 3-D image `x` in `image`, computes `(x - mean) / adjusted_stddev`,
  where

  - `mean` is the average of all values in `x`
  - `adjusted_stddev = max(stddev, 1.0/sqrt(N))` is capped away from 0 to
    protect against division by 0 when handling uniform images
    - `N` is the number of elements in `x`
    - `stddev` is the standard deviation of all values in `x`

  Args:
    image: An n-D Tensor with at least 3 dimensions, the last 3 of which are the
      dimensions of each image.

  Returns:
    A `Tensor` with the same shape and dtype as `image`.

  Raises:
    ValueError: if the shape of 'image' is incompatible with this function.
  """
  with ops.name_scope(None, 'per_image_standardization', [image]) as scope:
    image = ops.convert_to_tensor(image, name='image')
    image = _AssertAtLeast3DImage(image)

    # Remember original dtype to so we can convert back if needed
    orig_dtype = image.dtype
    if orig_dtype not in [dtypes.float16, dtypes.float32]:
      image = convert_image_dtype(image, dtypes.float32)

    num_pixels = math_ops.reduce_prod(array_ops.shape(image)[-3:])
    image_mean = math_ops.reduce_mean(image, axis=[-1, -2, -3], keepdims=True)

    # Apply a minimum normalization that protects us against uniform images.
    stddev = math_ops.reduce_std(image, axis=[-1, -2, -3], keepdims=True)
    min_stddev = math_ops.rsqrt(math_ops.cast(num_pixels, image.dtype))
    adjusted_stddev = math_ops.maximum(stddev, min_stddev)

    image -= image_mean
    image = math_ops.divide(image, adjusted_stddev, name=scope)
    return convert_image_dtype(image, orig_dtype, saturate=True)


@tf_export('image.random_brightness')
def random_brightness(image, max_delta, seed=None):
  """Adjust the brightness of images by a random factor.

  Equivalent to `adjust_brightness()` using a `delta` randomly picked in the
  interval `[-max_delta, max_delta)`.

  Args:
    image: An image or images to adjust.
    max_delta: float, must be non-negative.
    seed: A Python integer. Used to create a random seed. See
      `tf.compat.v1.set_random_seed` for behavior.

  Usage Example:

  >>> x = [[[1.0, 2.0, 3.0],
  ...       [4.0, 5.0, 6.0]],
  ...      [[7.0, 8.0, 9.0],
  ...       [10.0, 11.0, 12.0]]]
  >>> tf.image.random_brightness(x, 0.2)
  <tf.Tensor: shape=(2, 2, 3), dtype=float32, numpy=...>

  Returns:
    The brightness-adjusted image(s).

  Raises:
    ValueError: if `max_delta` is negative.
  """
  if max_delta < 0:
    raise ValueError('max_delta must be non-negative.')

  delta = random_ops.random_uniform([], -max_delta, max_delta, seed=seed)
  return adjust_brightness(image, delta)


@tf_export('image.random_contrast')
def random_contrast(image, lower, upper, seed=None):
  """Adjust the contrast of an image or images by a random factor.

  Equivalent to `adjust_contrast()` but uses a `contrast_factor` randomly
  picked in the interval `[lower, upper]`.

  Args:
    image: An image tensor with 3 or more dimensions.
    lower: float.  Lower bound for the random contrast factor.
    upper: float.  Upper bound for the random contrast factor.
    seed: A Python integer. Used to create a random seed. See
      `tf.compat.v1.set_random_seed` for behavior.

  Usage Example:

  >>> x = [[[1.0, 2.0, 3.0],
  ...       [4.0, 5.0, 6.0]],
  ...     [[7.0, 8.0, 9.0],
  ...       [10.0, 11.0, 12.0]]]
  >>> tf.image.random_contrast(x, 0.2, 0.5)
  <tf.Tensor: shape=(2, 2, 3), dtype=float32, numpy=...>

  Returns:
    The contrast-adjusted image(s).

  Raises:
    ValueError: if `upper <= lower` or if `lower < 0`.
  """
  if upper <= lower:
    raise ValueError('upper must be > lower.')

  if lower < 0:
    raise ValueError('lower must be non-negative.')

  # Generate an a float in [lower, upper]
  contrast_factor = random_ops.random_uniform([], lower, upper, seed=seed)
  return adjust_contrast(image, contrast_factor)


@tf_export('image.adjust_brightness')
def adjust_brightness(image, delta):
  """Adjust the brightness of RGB or Grayscale images.

  This is a convenience method that converts RGB images to float
  representation, adjusts their brightness, and then converts them back to the
  original data type. If several adjustments are chained, it is advisable to
  minimize the number of redundant conversions.

  The value `delta` is added to all components of the tensor `image`. `image` is
  converted to `float` and scaled appropriately if it is in fixed-point
  representation, and `delta` is converted to the same data type. For regular
  images, `delta` should be in the range `[0,1)`, as it is added to the image in
  floating point representation, where pixel values are in the `[0,1)` range.

  Usage Example:

  >>> x = [[[1.0, 2.0, 3.0],
  ...       [4.0, 5.0, 6.0]],
  ...     [[7.0, 8.0, 9.0],
  ...       [10.0, 11.0, 12.0]]]
  >>> tf.image.adjust_brightness(x, delta=0.1)
  <tf.Tensor: shape=(2, 2, 3), dtype=float32, numpy=
  array([[[ 1.1,  2.1,  3.1],
          [ 4.1,  5.1,  6.1]],
         [[ 7.1,  8.1,  9.1],
          [10.1, 11.1, 12.1]]], dtype=float32)>

  Args:
    image: RGB image or images to adjust.
    delta: A scalar. Amount to add to the pixel values.

  Returns:
    A brightness-adjusted tensor of the same shape and type as `image`.
  """
  with ops.name_scope(None, 'adjust_brightness', [image, delta]) as name:
    image = ops.convert_to_tensor(image, name='image')
    # Remember original dtype to so we can convert back if needed
    orig_dtype = image.dtype

    if orig_dtype in [dtypes.float16, dtypes.float32]:
      flt_image = image
    else:
      flt_image = convert_image_dtype(image, dtypes.float32)

    adjusted = math_ops.add(
        flt_image, math_ops.cast(delta, flt_image.dtype), name=name)

    return convert_image_dtype(adjusted, orig_dtype, saturate=True)


@tf_export('image.adjust_contrast')
def adjust_contrast(images, contrast_factor):
  """Adjust contrast of RGB or grayscale images.

  This is a convenience method that converts RGB images to float
  representation, adjusts their contrast, and then converts them back to the
  original data type. If several adjustments are chained, it is advisable to
  minimize the number of redundant conversions.

  `images` is a tensor of at least 3 dimensions.  The last 3 dimensions are
  interpreted as `[height, width, channels]`.  The other dimensions only
  represent a collection of images, such as `[batch, height, width, channels].`

  Contrast is adjusted independently for each channel of each image.

  For each channel, this Op computes the mean of the image pixels in the
  channel and then adjusts each component `x` of each pixel to
  `(x - mean) * contrast_factor + mean`.

  Usage Example:

  >>> x = [[[1.0, 2.0, 3.0],
  ...       [4.0, 5.0, 6.0]],
  ...     [[7.0, 8.0, 9.0],
  ...       [10.0, 11.0, 12.0]]]
  >>> tf.image.adjust_contrast(x, 2)
  <tf.Tensor: shape=(2, 2, 3), dtype=float32, numpy=
  array([[[-3.5, -2.5, -1.5],
          [ 2.5,  3.5,  4.5]],
         [[ 8.5,  9.5, 10.5],
          [14.5, 15.5, 16.5]]], dtype=float32)>

  Args:
    images: Images to adjust.  At least 3-D.
    contrast_factor: A float multiplier for adjusting contrast.

  Returns:
    The contrast-adjusted image or images.
  """
  with ops.name_scope(None, 'adjust_contrast',
                      [images, contrast_factor]) as name:
    images = ops.convert_to_tensor(images, name='images')
    # Remember original dtype to so we can convert back if needed
    orig_dtype = images.dtype

    if orig_dtype in (dtypes.float16, dtypes.float32):
      flt_images = images
    else:
      flt_images = convert_image_dtype(images, dtypes.float32)

    adjusted = gen_image_ops.adjust_contrastv2(
        flt_images, contrast_factor=contrast_factor, name=name)

    return convert_image_dtype(adjusted, orig_dtype, saturate=True)


@tf_export('image.adjust_gamma')
def adjust_gamma(image, gamma=1, gain=1):
  """Performs [Gamma Correction](http://en.wikipedia.org/wiki/Gamma_correction).

  on the input image.

  Also known as Power Law Transform. This function converts the
  input images at first to float representation, then transforms them
  pixelwise according to the equation `Out = gain * In**gamma`,
  and then converts the back to the original data type.

  Usage Example:

  >>> x = [[[1.0, 2.0, 3.0],
  ...       [4.0, 5.0, 6.0]],
  ...     [[7.0, 8.0, 9.0],
  ...       [10.0, 11.0, 12.0]]]
  >>> tf.image.adjust_gamma(x, 0.2)
  <tf.Tensor: shape=(2, 2, 3), dtype=float32, numpy=
  array([[[1.       , 1.1486983, 1.2457309],
          [1.319508 , 1.3797297, 1.4309691]],
         [[1.4757731, 1.5157166, 1.5518456],
          [1.5848932, 1.6153942, 1.6437519]]], dtype=float32)>

  Args:
    image : RGB image or images to adjust.
    gamma : A scalar or tensor. Non-negative real number.
    gain  : A scalar or tensor. The constant multiplier.

  Returns:
    A Tensor. A Gamma-adjusted tensor of the same shape and type as `image`.

  Raises:
    ValueError: If gamma is negative.
  Notes:
    For gamma greater than 1, the histogram will shift towards left and
    the output image will be darker than the input image.
    For gamma less than 1, the histogram will shift towards right and
    the output image will be brighter than the input image.
  References:
    [Wikipedia](http://en.wikipedia.org/wiki/Gamma_correction)
  """

  with ops.name_scope(None, 'adjust_gamma', [image, gamma, gain]) as name:
    image = ops.convert_to_tensor(image, name='image')
    # Remember original dtype to so we can convert back if needed
    orig_dtype = image.dtype

    if orig_dtype in [dtypes.float16, dtypes.float32]:
      flt_image = image
    else:
      flt_image = convert_image_dtype(image, dtypes.float32)

    assert_op = _assert(gamma >= 0, ValueError,
                        'Gamma should be a non-negative real number.')
    if assert_op:
      gamma = control_flow_ops.with_dependencies(assert_op, gamma)

    # According to the definition of gamma correction.
    adjusted_img = gain * flt_image**gamma

    return convert_image_dtype(adjusted_img, orig_dtype, saturate=True)


@tf_export('image.convert_image_dtype')
def convert_image_dtype(image, dtype, saturate=False, name=None):
  """Convert `image` to `dtype`, scaling its values if needed.

  Images that are represented using floating point values are expected to have
  values in the range [0,1). Image data stored in integer data types are
  expected to have values in the range `[0,MAX]`, where `MAX` is the largest
  positive representable number for the data type.

  This op converts between data types, scaling the values appropriately before
  casting.

  Note that converting from floating point inputs to integer types may lead to
  over/underflow problems. Set saturate to `True` to avoid such problem in
  problematic conversions. If enabled, saturation will clip the output into the
  allowed range before performing a potentially dangerous cast (and only before
  performing such a cast, i.e., when casting from a floating point to an integer
  type, and when casting from a signed to an unsigned type; `saturate` has no
  effect on casts between floats, or on casts that increase the type's range).

  Usage Example:

  >>> x = [[[1.0, 2.0, 3.0],
  ...       [4.0, 5.0, 6.0]],
  ...     [[7.0, 8.0, 9.0],
  ...       [10.0, 11.0, 12.0]]]
  >>> tf.image.convert_image_dtype(x, dtype=tf.float16, saturate=False)
  <tf.Tensor: shape=(2, 2, 3), dtype=float16, numpy=
  array([[[ 1.,  2.,  3.],
          [ 4.,  5.,  6.]],
         [[ 7.,  8.,  9.],
          [10., 11., 12.]]], dtype=float16)>

  Args:
    image: An image.
    dtype: A `DType` to convert `image` to.
    saturate: If `True`, clip the input before casting (if necessary).
    name: A name for this operation (optional).

  Returns:
    `image`, converted to `dtype`.

  Raises:
    AttributeError: Raises an attribute error when dtype is neither
    float nor integer
  """
  image = ops.convert_to_tensor(image, name='image')
  dtype = dtypes.as_dtype(dtype)
  if not dtype.is_floating and not dtype.is_integer:
    raise AttributeError('dtype must be either floating point or integer')
  if dtype == image.dtype:
    return array_ops.identity(image, name=name)

  with ops.name_scope(name, 'convert_image', [image]) as name:
    # Both integer: use integer multiplication in the larger range
    if image.dtype.is_integer and dtype.is_integer:
      scale_in = image.dtype.max
      scale_out = dtype.max
      if scale_in > scale_out:
        # Scaling down, scale first, then cast. The scaling factor will
        # cause in.max to be mapped to above out.max but below out.max+1,
        # so that the output is safely in the supported range.
        scale = (scale_in + 1) // (scale_out + 1)
        scaled = math_ops.floordiv(image, scale)

        if saturate:
          return math_ops.saturate_cast(scaled, dtype, name=name)
        else:
          return math_ops.cast(scaled, dtype, name=name)
      else:
        # Scaling up, cast first, then scale. The scale will not map in.max to
        # out.max, but converting back and forth should result in no change.
        if saturate:
          cast = math_ops.saturate_cast(image, dtype)
        else:
          cast = math_ops.cast(image, dtype)
        scale = (scale_out + 1) // (scale_in + 1)
        return math_ops.multiply(cast, scale, name=name)
    elif image.dtype.is_floating and dtype.is_floating:
      # Both float: Just cast, no possible overflows in the allowed ranges.
      # Note: We're ignoring float overflows. If your image dynamic range
      # exceeds float range, you're on your own.
      return math_ops.cast(image, dtype, name=name)
    else:
      if image.dtype.is_integer:
        # Converting to float: first cast, then scale. No saturation possible.
        cast = math_ops.cast(image, dtype)
        scale = 1. / image.dtype.max
        return math_ops.multiply(cast, scale, name=name)
      else:
        # Converting from float: first scale, then cast
        scale = dtype.max + 0.5  # avoid rounding problems in the cast
        scaled = math_ops.multiply(image, scale)
        if saturate:
          return math_ops.saturate_cast(scaled, dtype, name=name)
        else:
          return math_ops.cast(scaled, dtype, name=name)


@tf_export('image.rgb_to_grayscale')
def rgb_to_grayscale(images, name=None):
  """Converts one or more images from RGB to Grayscale.

  Outputs a tensor of the same `DType` and rank as `images`.  The size of the
  last dimension of the output is 1, containing the Grayscale value of the
  pixels.

<<<<<<< HEAD
  ```python
=======
>>>>>>> 030cf3be
  >>> original = tf.constant([[[1.0, 2.0, 3.0]]])
  >>> converted = tf.image.rgb_to_grayscale(original)
  >>> print(converted.numpy())
  [[[1.81...]]]

<<<<<<< HEAD
  ```

=======
>>>>>>> 030cf3be
  Args:
    images: The RGB tensor to convert. The last dimension must have size 3 and
      should contain RGB values.
    name: A name for the operation (optional).

  Returns:
    The converted grayscale image(s).
  """
  with ops.name_scope(name, 'rgb_to_grayscale', [images]) as name:
    images = ops.convert_to_tensor(images, name='images')
    # Remember original dtype to so we can convert back if needed
    orig_dtype = images.dtype
    flt_image = convert_image_dtype(images, dtypes.float32)

    # Reference for converting between RGB and grayscale.
    # https://en.wikipedia.org/wiki/Luma_%28video%29
    rgb_weights = [0.2989, 0.5870, 0.1140]
    gray_float = math_ops.tensordot(flt_image, rgb_weights, [-1, -1])
    gray_float = array_ops.expand_dims(gray_float, -1)
    return convert_image_dtype(gray_float, orig_dtype, name=name)


@tf_export('image.grayscale_to_rgb')
def grayscale_to_rgb(images, name=None):
  """Converts one or more images from Grayscale to RGB.

  Outputs a tensor of the same `DType` and rank as `images`.  The size of the
  last dimension of the output is 3, containing the RGB value of the pixels.
  The input images' last dimension must be size 1.

<<<<<<< HEAD
  ```python
=======
>>>>>>> 030cf3be
  >>> original = tf.constant([[[1.0], [2.0], [3.0]]])
  >>> converted = tf.image.grayscale_to_rgb(original)
  >>> print(converted.numpy())
  [[[1. 1. 1.]
    [2. 2. 2.]
    [3. 3. 3.]]]

<<<<<<< HEAD
  ```

=======
>>>>>>> 030cf3be
  Args:
    images: The Grayscale tensor to convert. The last dimension must be size 1.
    name: A name for the operation (optional).

  Returns:
    The converted grayscale image(s).
  """
  with ops.name_scope(name, 'grayscale_to_rgb', [images]) as name:
    images = _AssertGrayscaleImage(images)

    images = ops.convert_to_tensor(images, name='images')
    rank_1 = array_ops.expand_dims(array_ops.rank(images) - 1, 0)
    shape_list = ([array_ops.ones(rank_1, dtype=dtypes.int32)] +
                  [array_ops.expand_dims(3, 0)])
    multiples = array_ops.concat(shape_list, 0)
    rgb = array_ops.tile(images, multiples, name=name)
    rgb.set_shape(images.get_shape()[:-1].concatenate([3]))
    return rgb


# pylint: disable=invalid-name
@tf_export('image.random_hue')
def random_hue(image, max_delta, seed=None):
  """Adjust the hue of RGB images by a random factor.

  Equivalent to `adjust_hue()` but uses a `delta` randomly
  picked in the interval `[-max_delta, max_delta]`.

  `max_delta` must be in the interval `[0, 0.5]`.

  Usage Example:

  >>> x = [[[1.0, 2.0, 3.0],
  ...       [4.0, 5.0, 6.0]],
  ...     [[7.0, 8.0, 9.0],
  ...       [10.0, 11.0, 12.0]]]
  >>> tf.image.random_hue(x, 0.2)
  <tf.Tensor: shape=(2, 2, 3), dtype=float32, numpy=...>

  Args:
    image: RGB image or images. The size of the last dimension must be 3.
    max_delta: float. The maximum value for the random delta.
    seed: An operation-specific seed. It will be used in conjunction with the
      graph-level seed to determine the real seeds that will be used in this
      operation. Please see the documentation of set_random_seed for its
      interaction with the graph-level random seed.

  Returns:
    Adjusted image(s), same shape and DType as `image`.

  Raises:
    ValueError: if `max_delta` is invalid.
  """
  if max_delta > 0.5:
    raise ValueError('max_delta must be <= 0.5.')

  if max_delta < 0:
    raise ValueError('max_delta must be non-negative.')

  delta = random_ops.random_uniform([], -max_delta, max_delta, seed=seed)
  return adjust_hue(image, delta)


@tf_export('image.adjust_hue')
def adjust_hue(image, delta, name=None):
  """Adjust hue of RGB images.

  This is a convenience method that converts an RGB image to float
  representation, converts it to HSV, adds an offset to the
  hue channel, converts back to RGB and then back to the original
  data type. If several adjustments are chained it is advisable to minimize
  the number of redundant conversions.

  `image` is an RGB image.  The image hue is adjusted by converting the
  image(s) to HSV and rotating the hue channel (H) by
  `delta`.  The image is then converted back to RGB.

  `delta` must be in the interval `[-1, 1]`.

  Usage Example:

  >>> x = [[[1.0, 2.0, 3.0],
  ...       [4.0, 5.0, 6.0]],
  ...     [[7.0, 8.0, 9.0],
  ...       [10.0, 11.0, 12.0]]]
  >>> tf.image.adjust_hue(x, 0.2)
  <tf.Tensor: shape=(2, 2, 3), dtype=float32, numpy=
  array([[[ 2.3999996,  1.       ,  3.       ],
          [ 5.3999996,  4.       ,  6.       ]],
        [[ 8.4      ,  7.       ,  9.       ],
          [11.4      , 10.       , 12.       ]]], dtype=float32)>

  Args:
    image: RGB image or images. The size of the last dimension must be 3.
    delta: float.  How much to add to the hue channel.
    name: A name for this operation (optional).

  Returns:
    Adjusted image(s), same shape and DType as `image`.
  """
  with ops.name_scope(name, 'adjust_hue', [image]) as name:
    image = ops.convert_to_tensor(image, name='image')
    # Remember original dtype to so we can convert back if needed
    orig_dtype = image.dtype
    if orig_dtype in (dtypes.float16, dtypes.float32):
      flt_image = image
    else:
      flt_image = convert_image_dtype(image, dtypes.float32)

    rgb_altered = gen_image_ops.adjust_hue(flt_image, delta)

    return convert_image_dtype(rgb_altered, orig_dtype)


# pylint: disable=invalid-name
@tf_export('image.random_jpeg_quality')
def random_jpeg_quality(image, min_jpeg_quality, max_jpeg_quality, seed=None):
  """Randomly changes jpeg encoding quality for inducing jpeg noise.

  `min_jpeg_quality` must be in the interval `[0, 100]` and less than
  `max_jpeg_quality`.
  `max_jpeg_quality` must be in the interval `[0, 100]`.

  Usage Example:

  >>> x = [[[1.0, 2.0, 3.0],
  ...       [4.0, 5.0, 6.0]],
  ...     [[7.0, 8.0, 9.0],
  ...       [10.0, 11.0, 12.0]]]
  >>> tf.image.random_jpeg_quality(x, 75, 95)
  <tf.Tensor: shape=(2, 2, 3), dtype=float32, numpy=...>

  Args:
    image: 3D image. Size of the last dimension must be 1 or 3.
    min_jpeg_quality: Minimum jpeg encoding quality to use.
    max_jpeg_quality: Maximum jpeg encoding quality to use.
    seed: An operation-specific seed. It will be used in conjunction with the
      graph-level seed to determine the real seeds that will be used in this
      operation. Please see the documentation of set_random_seed for its
      interaction with the graph-level random seed.

  Returns:
    Adjusted image(s), same shape and DType as `image`.

  Raises:
    ValueError: if `min_jpeg_quality` or `max_jpeg_quality` is invalid.
  """
  if (min_jpeg_quality < 0 or max_jpeg_quality < 0 or min_jpeg_quality > 100 or
      max_jpeg_quality > 100):
    raise ValueError('jpeg encoding range must be between 0 and 100.')

  if min_jpeg_quality >= max_jpeg_quality:
    raise ValueError('`min_jpeg_quality` must be less than `max_jpeg_quality`.')

  jpeg_quality = random_ops.random_uniform([],
                                           min_jpeg_quality,
                                           max_jpeg_quality,
                                           seed=seed,
                                           dtype=dtypes.int32)
  return adjust_jpeg_quality(image, jpeg_quality)


@tf_export('image.adjust_jpeg_quality')
def adjust_jpeg_quality(image, jpeg_quality, name=None):
  """Adjust jpeg encoding quality of an image.

  This is a convenience method that converts an image to uint8 representation,
  encodes it to jpeg with `jpeg_quality`, decodes it, and then converts back
  to the original data type.

  `jpeg_quality` must be in the interval `[0, 100]`.

  Usage Example:

  >>> x = [[[1.0, 2.0, 3.0],
  ...       [4.0, 5.0, 6.0]],
  ...     [[7.0, 8.0, 9.0],
  ...       [10.0, 11.0, 12.0]]]
  >>> tf.image.adjust_jpeg_quality(x, 75)
  <tf.Tensor: shape=(2, 2, 3), dtype=float32, numpy=
  array([[[1.        , 1.        , 1.        ],
          [0.9960785 , 0.9960785 , 0.9960785 ]],
         [[0.98823535, 0.98823535, 0.98823535],
          [0.98823535, 0.98823535, 0.98823535]]], dtype=float32)>

  Args:
    image: 3D image. The size of the last dimension must be None, 1 or 3.
    jpeg_quality: Python int or Tensor of type int32. jpeg encoding quality.
    name: A name for this operation (optional).

  Returns:
    Adjusted image, same shape and DType as `image`.

  Raises:
    InvalidArgumentError: quality must be in [0,100]
    InvalidArgumentError: image must have 1 or 3 channels
  """
  with ops.name_scope(name, 'adjust_jpeg_quality', [image]):
    image = ops.convert_to_tensor(image, name='image')
    channels = image.shape.as_list()[-1]
    # Remember original dtype to so we can convert back if needed
    orig_dtype = image.dtype
    image = convert_image_dtype(image, dtypes.uint8)
    if not _is_tensor(jpeg_quality):
      # If jpeg_quality is a int (not tensor).
      jpeg_quality = ops.convert_to_tensor(jpeg_quality, dtype=dtypes.int32)
    image = gen_image_ops.encode_jpeg_variable_quality(image, jpeg_quality)

    image = gen_image_ops.decode_jpeg(image, channels=channels)
    return convert_image_dtype(image, orig_dtype)


@tf_export('image.random_saturation')
def random_saturation(image, lower, upper, seed=None):
  """Adjust the saturation of RGB images by a random factor.

  Equivalent to `adjust_saturation()` but uses a `saturation_factor` randomly
  picked in the interval `[lower, upper]`.

  Usage Example:

  >>> x = [[[1.0, 2.0, 3.0],
  ...       [4.0, 5.0, 6.0]],
  ...     [[7.0, 8.0, 9.0],
  ...       [10.0, 11.0, 12.0]]]
  >>> tf.image.random_saturation(x, 5, 10)
  <tf.Tensor: shape=(2, 2, 3), dtype=float32, numpy=
  array([[[ 0. ,  1.5,  3. ],
          [ 0. ,  3. ,  6. ]],
         [[ 0. ,  4.5,  9. ],
          [ 0. ,  6. , 12. ]]], dtype=float32)>

  Args:
    image: RGB image or images. The size of the last dimension must be 3.
    lower: float.  Lower bound for the random saturation factor.
    upper: float.  Upper bound for the random saturation factor.
    seed: An operation-specific seed. It will be used in conjunction with the
      graph-level seed to determine the real seeds that will be used in this
      operation. Please see the documentation of set_random_seed for its
      interaction with the graph-level random seed.

  Returns:
    Adjusted image(s), same shape and DType as `image`.

  Raises:
    ValueError: if `upper <= lower` or if `lower < 0`.
  """
  if upper <= lower:
    raise ValueError('upper must be > lower.')

  if lower < 0:
    raise ValueError('lower must be non-negative.')

  # Pick a float in [lower, upper]
  saturation_factor = random_ops.random_uniform([], lower, upper, seed=seed)
  return adjust_saturation(image, saturation_factor)


@tf_export('image.adjust_saturation')
def adjust_saturation(image, saturation_factor, name=None):
  """Adjust saturation of RGB images.

  This is a convenience method that converts RGB images to float
  representation, converts them to HSV, adds an offset to the
  saturation channel, converts back to RGB and then back to the original
  data type. If several adjustments are chained it is advisable to minimize
  the number of redundant conversions.

  `image` is an RGB image or images.  The image saturation is adjusted by
  converting the images to HSV and multiplying the saturation (S) channel by
  `saturation_factor` and clipping. The images are then converted back to RGB.

  Usage Example:

  >>> x = [[[1.0, 2.0, 3.0],
  ...       [4.0, 5.0, 6.0]],
  ...     [[7.0, 8.0, 9.0],
  ...       [10.0, 11.0, 12.0]]]
  >>> tf.image.adjust_saturation(x, 0.5)
  <tf.Tensor: shape=(2, 2, 3), dtype=float32, numpy=
  array([[[ 2. ,  2.5,  3. ],
          [ 5. ,  5.5,  6. ]],
         [[ 8. ,  8.5,  9. ],
          [11. , 11.5, 12. ]]], dtype=float32)>

  Args:
    image: RGB image or images. The size of the last dimension must be 3.
    saturation_factor: float. Factor to multiply the saturation by.
    name: A name for this operation (optional).

  Returns:
    Adjusted image(s), same shape and DType as `image`.

  Raises:
    InvalidArgumentError: input must have 3 channels
  """
  with ops.name_scope(name, 'adjust_saturation', [image]) as name:
    image = ops.convert_to_tensor(image, name='image')
    # Remember original dtype to so we can convert back if needed
    orig_dtype = image.dtype
    if orig_dtype in (dtypes.float16, dtypes.float32):
      flt_image = image
    else:
      flt_image = convert_image_dtype(image, dtypes.float32)

    adjusted = gen_image_ops.adjust_saturation(flt_image, saturation_factor)

    return convert_image_dtype(adjusted, orig_dtype)


@tf_export('io.is_jpeg', 'image.is_jpeg', v1=['io.is_jpeg', 'image.is_jpeg'])
def is_jpeg(contents, name=None):
  r"""Convenience function to check if the 'contents' encodes a JPEG image.

  Args:
    contents: 0-D `string`. The encoded image bytes.
    name: A name for the operation (optional)

  Returns:
     A scalar boolean tensor indicating if 'contents' may be a JPEG image.
     is_jpeg is susceptible to false positives.
  """
  # Normal JPEGs start with \xff\xd8\xff\xe0
  # JPEG with EXIF starts with \xff\xd8\xff\xe1
  # Use \xff\xd8\xff to cover both.
  with ops.name_scope(name, 'is_jpeg'):
    substr = string_ops.substr(contents, 0, 3)
    return math_ops.equal(substr, b'\xff\xd8\xff', name=name)


def _is_png(contents, name=None):
  r"""Convenience function to check if the 'contents' encodes a PNG image.

  Args:
    contents: 0-D `string`. The encoded image bytes.
    name: A name for the operation (optional)

  Returns:
     A scalar boolean tensor indicating if 'contents' may be a PNG image.
     is_png is susceptible to false positives.
  """
  with ops.name_scope(name, 'is_png'):
    substr = string_ops.substr(contents, 0, 3)
    return math_ops.equal(substr, b'\211PN', name=name)


tf_export(
    'io.decode_and_crop_jpeg',
    'image.decode_and_crop_jpeg',
    v1=['io.decode_and_crop_jpeg', 'image.decode_and_crop_jpeg'])(
        gen_image_ops.decode_and_crop_jpeg)

tf_export(
    'io.decode_bmp',
    'image.decode_bmp',
    v1=['io.decode_bmp', 'image.decode_bmp'])(
        gen_image_ops.decode_bmp)
tf_export(
    'io.decode_gif',
    'image.decode_gif',
    v1=['io.decode_gif', 'image.decode_gif'])(
        gen_image_ops.decode_gif)
tf_export(
    'io.decode_jpeg',
    'image.decode_jpeg',
    v1=['io.decode_jpeg', 'image.decode_jpeg'])(
        gen_image_ops.decode_jpeg)
tf_export(
    'io.decode_png',
    'image.decode_png',
    v1=['io.decode_png', 'image.decode_png'])(
        gen_image_ops.decode_png)

tf_export(
    'io.encode_jpeg',
    'image.encode_jpeg',
    v1=['io.encode_jpeg', 'image.encode_jpeg'])(
        gen_image_ops.encode_jpeg)
tf_export(
    'io.extract_jpeg_shape',
    'image.extract_jpeg_shape',
    v1=['io.extract_jpeg_shape', 'image.extract_jpeg_shape'])(
        gen_image_ops.extract_jpeg_shape)


@tf_export('image.encode_png')
def encode_png(image, compression=-1, name=None):
  r"""PNG-encode an image.

  `image` is a 3-D uint8 or uint16 Tensor of shape `[height, width, channels]`
  where `channels` is:

  *   1: for grayscale.
  *   2: for grayscale + alpha.
  *   3: for RGB.
  *   4: for RGBA.

  The ZLIB compression level, `compression`, can be -1 for the PNG-encoder
  default or a value from 0 to 9.  9 is the highest compression level,
  generating the smallest output, but is slower.

  Args:
    image: A `Tensor`. Must be one of the following types: `uint8`, `uint16`.
      3-D with shape `[height, width, channels]`.
    compression: An optional `int`. Defaults to `-1`. Compression level.
    name: A name for the operation (optional).

  Returns:
    A `Tensor` of type `string`.
  """
  return gen_image_ops.encode_png(
      ops.convert_to_tensor(image), compression, name)


@tf_export(
    'io.decode_image',
    'image.decode_image',
    v1=['io.decode_image', 'image.decode_image'])
def decode_image(contents,
                 channels=None,
                 dtype=dtypes.uint8,
                 name=None,
                 expand_animations=True):
  """Function for `decode_bmp`, `decode_gif`, `decode_jpeg`, and `decode_png`.

  Detects whether an image is a BMP, GIF, JPEG, or PNG, and performs the
  appropriate operation to convert the input bytes `string` into a `Tensor`
  of type `dtype`.

  Note: `decode_gif` returns a 4-D array `[num_frames, height, width, 3]`, as
  opposed to `decode_bmp`, `decode_jpeg` and `decode_png`, which return 3-D
  arrays `[height, width, num_channels]`. Make sure to take this into account
  when constructing your graph if you are intermixing GIF files with BMP, JPEG,
  and/or PNG files. Alternately, set the `expand_animations` argument of this
  function to `False`, in which case the op will return 3-dimensional tensors
  and will truncate animated GIF files to the first frame.

  Args:
    contents: 0-D `string`. The encoded image bytes.
    channels: An optional `int`. Defaults to `0`. Number of color channels for
      the decoded image.
    dtype: The desired DType of the returned `Tensor`.
    name: A name for the operation (optional)
    expand_animations: Controls the shape of the returned op's output. If
      `True`, the returned op will produce a 3-D tensor for PNG, JPEG, and BMP
      files; and a 4-D tensor for all GIFs, whether animated or not. If,
      `False`, the returned op will produce a 3-D tensor for all file types and
      will truncate animated GIFs to the first frame.

  Returns:
    `Tensor` with type `dtype` and a 3- or 4-dimensional shape, depending on
    the file type and the value of the `expand_animations` parameter.

  Raises:
    ValueError: On incorrect number of channels.
  """
  with ops.name_scope(name, 'decode_image'):
    if channels not in (None, 0, 1, 3, 4):
      raise ValueError('channels must be in (None, 0, 1, 3, 4)')
    substr = string_ops.substr(contents, 0, 3)

    def _bmp():
      """Decodes a BMP image."""
      signature = string_ops.substr(contents, 0, 2)
      # Create assert op to check that bytes are BMP decodable
      is_bmp = math_ops.equal(signature, 'BM', name='is_bmp')
      decode_msg = 'Unable to decode bytes as JPEG, PNG, GIF, or BMP'
      assert_decode = control_flow_ops.Assert(is_bmp, [decode_msg])
      bmp_channels = 0 if channels is None else channels
      good_channels = math_ops.not_equal(bmp_channels, 1, name='check_channels')
      channels_msg = 'Channels must be in (None, 0, 3) when decoding BMP images'
      assert_channels = control_flow_ops.Assert(good_channels, [channels_msg])
      with ops.control_dependencies([assert_decode, assert_channels]):
        return convert_image_dtype(gen_image_ops.decode_bmp(contents), dtype)

    def _gif():
      """Decodes a GIF image."""
      # Create assert to make sure that channels is not set to 1
      # Already checked above that channels is in (None, 0, 1, 3)
      gif_channels = 0 if channels is None else channels
      good_channels = math_ops.logical_and(
          math_ops.not_equal(gif_channels, 1, name='check_gif_channels'),
          math_ops.not_equal(gif_channels, 4, name='check_gif_channels'))
      channels_msg = 'Channels must be in (None, 0, 3) when decoding GIF images'
      assert_channels = control_flow_ops.Assert(good_channels, [channels_msg])
      with ops.control_dependencies([assert_channels]):
        result = convert_image_dtype(gen_image_ops.decode_gif(contents), dtype)
        if not expand_animations:
          # For now we decode animated GIFs fully and toss out all but the
          # first frame when expand_animations is False
          result = array_ops.gather(result, 0)
        return result

    def check_gif():
      # Create assert op to check that bytes are GIF decodable
      is_gif = math_ops.equal(substr, b'\x47\x49\x46', name='is_gif')
      return control_flow_ops.cond(is_gif, _gif, _bmp, name='cond_gif')

    def _png():
      """Decodes a PNG image."""
      return convert_image_dtype(
          gen_image_ops.decode_png(
              contents,
              channels,
              dtype=dtypes.uint8 if dtype == dtypes.uint8 else dtypes.uint16),
          dtype)

    def check_png():
      """Checks if an image is PNG."""
      return control_flow_ops.cond(
          _is_png(contents), _png, check_gif, name='cond_png')

    def _jpeg():
      """Decodes a jpeg image."""
      jpeg_channels = 0 if channels is None else channels
      good_channels = math_ops.not_equal(
          jpeg_channels, 4, name='check_jpeg_channels')
      channels_msg = ('Channels must be in (None, 0, 1, 3) when decoding JPEG '
                      'images')
      assert_channels = control_flow_ops.Assert(good_channels, [channels_msg])
      with ops.control_dependencies([assert_channels]):
        return convert_image_dtype(
            gen_image_ops.decode_jpeg(contents, channels), dtype)

    # Decode normal JPEG images (start with \xff\xd8\xff\xe0)
    # as well as JPEG images with EXIF data (start with \xff\xd8\xff\xe1).
    return control_flow_ops.cond(
        is_jpeg(contents), _jpeg, check_png, name='cond_jpeg')


@tf_export('image.total_variation')
def total_variation(images, name=None):
  """Calculate and return the total variation for one or more images.

  The total variation is the sum of the absolute differences for neighboring
  pixel-values in the input images. This measures how much noise is in the
  images.

  This can be used as a loss-function during optimization so as to suppress
  noise in images. If you have a batch of images, then you should calculate
  the scalar loss-value as the sum:
  `loss = tf.reduce_sum(tf.image.total_variation(images))`

  This implements the anisotropic 2-D version of the formula described here:

  https://en.wikipedia.org/wiki/Total_variation_denoising

  Args:
    images: 4-D Tensor of shape `[batch, height, width, channels]` or 3-D Tensor
      of shape `[height, width, channels]`.
    name: A name for the operation (optional).

  Raises:
    ValueError: if images.shape is not a 3-D or 4-D vector.

  Returns:
    The total variation of `images`.

    If `images` was 4-D, return a 1-D float Tensor of shape `[batch]` with the
    total variation for each image in the batch.
    If `images` was 3-D, return a scalar float with the total variation for
    that image.
  """

  with ops.name_scope(name, 'total_variation'):
    ndims = images.get_shape().ndims

    if ndims == 3:
      # The input is a single image with shape [height, width, channels].

      # Calculate the difference of neighboring pixel-values.
      # The images are shifted one pixel along the height and width by slicing.
      pixel_dif1 = images[1:, :, :] - images[:-1, :, :]
      pixel_dif2 = images[:, 1:, :] - images[:, :-1, :]

      # Sum for all axis. (None is an alias for all axis.)
      sum_axis = None
    elif ndims == 4:
      # The input is a batch of images with shape:
      # [batch, height, width, channels].

      # Calculate the difference of neighboring pixel-values.
      # The images are shifted one pixel along the height and width by slicing.
      pixel_dif1 = images[:, 1:, :, :] - images[:, :-1, :, :]
      pixel_dif2 = images[:, :, 1:, :] - images[:, :, :-1, :]

      # Only sum for the last 3 axis.
      # This results in a 1-D tensor with the total variation for each image.
      sum_axis = [1, 2, 3]
    else:
      raise ValueError('\'images\' must be either 3 or 4-dimensional.')

    # Calculate the total variation by taking the absolute value of the
    # pixel-differences and summing over the appropriate axis.
    tot_var = (
        math_ops.reduce_sum(math_ops.abs(pixel_dif1), axis=sum_axis) +
        math_ops.reduce_sum(math_ops.abs(pixel_dif2), axis=sum_axis))

  return tot_var


@tf_export('image.sample_distorted_bounding_box', v1=[])
def sample_distorted_bounding_box_v2(image_size,
                                     bounding_boxes,
                                     seed=0,
                                     min_object_covered=0.1,
                                     aspect_ratio_range=None,
                                     area_range=None,
                                     max_attempts=None,
                                     use_image_if_no_bounding_boxes=None,
                                     name=None):
  """Generate a single randomly distorted bounding box for an image.

  Bounding box annotations are often supplied in addition to ground-truth labels
  in image recognition or object localization tasks. A common technique for
  training such a system is to randomly distort an image while preserving
  its content, i.e. *data augmentation*. This Op outputs a randomly distorted
  localization of an object, i.e. bounding box, given an `image_size`,
  `bounding_boxes` and a series of constraints.

  The output of this Op is a single bounding box that may be used to crop the
  original image. The output is returned as 3 tensors: `begin`, `size` and
  `bboxes`. The first 2 tensors can be fed directly into `tf.slice` to crop the
  image. The latter may be supplied to `tf.image.draw_bounding_boxes` to
  visualize what the bounding box looks like.

  Bounding boxes are supplied and returned as `[y_min, x_min, y_max, x_max]`.
  The bounding box coordinates are floats in `[0.0, 1.0]` relative to the width
  and the height of the underlying image.

  For example,

  ```python
      # Generate a single distorted bounding box.
      begin, size, bbox_for_draw = tf.image.sample_distorted_bounding_box(
          tf.shape(image),
          bounding_boxes=bounding_boxes,
          min_object_covered=0.1)

      # Draw the bounding box in an image summary.
      image_with_box = tf.image.draw_bounding_boxes(tf.expand_dims(image, 0),
                                                    bbox_for_draw)
      tf.compat.v1.summary.image('images_with_box', image_with_box)

      # Employ the bounding box to distort the image.
      distorted_image = tf.slice(image, begin, size)
  ```

  Note that if no bounding box information is available, setting
  `use_image_if_no_bounding_boxes = true` will assume there is a single implicit
  bounding box covering the whole image. If `use_image_if_no_bounding_boxes` is
  false and no bounding boxes are supplied, an error is raised.

  Args:
    image_size: A `Tensor`. Must be one of the following types: `uint8`, `int8`,
      `int16`, `int32`, `int64`. 1-D, containing `[height, width, channels]`.
    bounding_boxes: A `Tensor` of type `float32`. 3-D with shape `[batch, N, 4]`
      describing the N bounding boxes associated with the image.
    seed: An optional `int`. Defaults to `0`. If `seed` is set to non-zero, the
      random number generator is seeded by the given `seed`.  Otherwise, it is
      seeded by a random seed.
    min_object_covered: A Tensor of type `float32`. Defaults to `0.1`. The
      cropped area of the image must contain at least this fraction of any
      bounding box supplied. The value of this parameter should be non-negative.
      In the case of 0, the cropped area does not need to overlap any of the
      bounding boxes supplied.
    aspect_ratio_range: An optional list of `floats`. Defaults to `[0.75,
      1.33]`. The cropped area of the image must have an aspect `ratio = width /
      height` within this range.
    area_range: An optional list of `floats`. Defaults to `[0.05, 1]`. The
      cropped area of the image must contain a fraction of the supplied image
      within this range.
    max_attempts: An optional `int`. Defaults to `100`. Number of attempts at
      generating a cropped region of the image of the specified constraints.
      After `max_attempts` failures, return the entire image.
    use_image_if_no_bounding_boxes: An optional `bool`. Defaults to `False`.
      Controls behavior if no bounding boxes supplied. If true, assume an
      implicit bounding box covering the whole input. If false, raise an error.
    name: A name for the operation (optional).

  Returns:
    A tuple of `Tensor` objects (begin, size, bboxes).

    begin: A `Tensor`. Has the same type as `image_size`. 1-D, containing
    `[offset_height, offset_width, 0]`. Provide as input to
      `tf.slice`.
    size: A `Tensor`. Has the same type as `image_size`. 1-D, containing
    `[target_height, target_width, -1]`. Provide as input to
      `tf.slice`.
    bboxes: A `Tensor` of type `float32`. 3-D with shape `[1, 1, 4]` containing
    the distorted bounding box.
    Provide as input to `tf.image.draw_bounding_boxes`.
  """
  seed1, seed2 = random_seed.get_seed(seed) if seed else (0, 0)
  return sample_distorted_bounding_box(image_size, bounding_boxes, seed1, seed2,
                                       min_object_covered, aspect_ratio_range,
                                       area_range, max_attempts,
                                       use_image_if_no_bounding_boxes, name)


@tf_export(v1=['image.sample_distorted_bounding_box'])
@deprecation.deprecated(
    date=None,
    instructions='`seed2` arg is deprecated.'
    'Use sample_distorted_bounding_box_v2 instead.')
def sample_distorted_bounding_box(image_size,
                                  bounding_boxes,
                                  seed=None,
                                  seed2=None,
                                  min_object_covered=0.1,
                                  aspect_ratio_range=None,
                                  area_range=None,
                                  max_attempts=None,
                                  use_image_if_no_bounding_boxes=None,
                                  name=None):
  """Generate a single randomly distorted bounding box for an image.

  Bounding box annotations are often supplied in addition to ground-truth labels
  in image recognition or object localization tasks. A common technique for
  training such a system is to randomly distort an image while preserving
  its content, i.e. *data augmentation*. This Op outputs a randomly distorted
  localization of an object, i.e. bounding box, given an `image_size`,
  `bounding_boxes` and a series of constraints.

  The output of this Op is a single bounding box that may be used to crop the
  original image. The output is returned as 3 tensors: `begin`, `size` and
  `bboxes`. The first 2 tensors can be fed directly into `tf.slice` to crop the
  image. The latter may be supplied to `tf.image.draw_bounding_boxes` to
  visualize what the bounding box looks like.

  Bounding boxes are supplied and returned as `[y_min, x_min, y_max, x_max]`.
  The
  bounding box coordinates are floats in `[0.0, 1.0]` relative to the width and
  height of the underlying image.

  For example,

  ```python
      # Generate a single distorted bounding box.
      begin, size, bbox_for_draw = tf.image.sample_distorted_bounding_box(
          tf.shape(image),
          bounding_boxes=bounding_boxes,
          min_object_covered=0.1)

      # Draw the bounding box in an image summary.
      image_with_box = tf.image.draw_bounding_boxes(tf.expand_dims(image, 0),
                                                    bbox_for_draw)
      tf.compat.v1.summary.image('images_with_box', image_with_box)

      # Employ the bounding box to distort the image.
      distorted_image = tf.slice(image, begin, size)
  ```

  Note that if no bounding box information is available, setting
  `use_image_if_no_bounding_boxes = True` will assume there is a single implicit
  bounding box covering the whole image. If `use_image_if_no_bounding_boxes` is
  false and no bounding boxes are supplied, an error is raised.

  Args:
    image_size: A `Tensor`. Must be one of the following types: `uint8`, `int8`,
      `int16`, `int32`, `int64`. 1-D, containing `[height, width, channels]`.
    bounding_boxes: A `Tensor` of type `float32`. 3-D with shape `[batch, N, 4]`
      describing the N bounding boxes associated with the image.
    seed: An optional `int`. Defaults to `0`. If either `seed` or `seed2` are
      set to non-zero, the random number generator is seeded by the given
      `seed`.  Otherwise, it is seeded by a random seed.
    seed2: An optional `int`. Defaults to `0`. A second seed to avoid seed
      collision.
    min_object_covered: A Tensor of type `float32`. Defaults to `0.1`. The
      cropped area of the image must contain at least this fraction of any
      bounding box supplied. The value of this parameter should be non-negative.
      In the case of 0, the cropped area does not need to overlap any of the
      bounding boxes supplied.
    aspect_ratio_range: An optional list of `floats`. Defaults to `[0.75,
      1.33]`. The cropped area of the image must have an aspect ratio = width /
      height within this range.
    area_range: An optional list of `floats`. Defaults to `[0.05, 1]`. The
      cropped area of the image must contain a fraction of the supplied image
      within this range.
    max_attempts: An optional `int`. Defaults to `100`. Number of attempts at
      generating a cropped region of the image of the specified constraints.
      After `max_attempts` failures, return the entire image.
    use_image_if_no_bounding_boxes: An optional `bool`. Defaults to `False`.
      Controls behavior if no bounding boxes supplied. If true, assume an
      implicit bounding box covering the whole input. If false, raise an error.
    name: A name for the operation (optional).

  Returns:
    A tuple of `Tensor` objects (begin, size, bboxes).

    begin: A `Tensor`. Has the same type as `image_size`. 1-D, containing
    `[offset_height, offset_width, 0]`. Provide as input to
      `tf.slice`.
    size: A `Tensor`. Has the same type as `image_size`. 1-D, containing
    `[target_height, target_width, -1]`. Provide as input to
      `tf.slice`.
    bboxes: A `Tensor` of type `float32`. 3-D with shape `[1, 1, 4]` containing
    the distorted bounding box.
      Provide as input to `tf.image.draw_bounding_boxes`.
  """
  with ops.name_scope(name, 'sample_distorted_bounding_box'):
    return gen_image_ops.sample_distorted_bounding_box_v2(
        image_size,
        bounding_boxes,
        seed=seed,
        seed2=seed2,
        min_object_covered=min_object_covered,
        aspect_ratio_range=aspect_ratio_range,
        area_range=area_range,
        max_attempts=max_attempts,
        use_image_if_no_bounding_boxes=use_image_if_no_bounding_boxes,
        name=name)


@tf_export('image.non_max_suppression')
def non_max_suppression(boxes,
                        scores,
                        max_output_size,
                        iou_threshold=0.5,
                        score_threshold=float('-inf'),
                        name=None):
  """Greedily selects a subset of bounding boxes in descending order of score.

  Prunes away boxes that have high intersection-over-union (IOU) overlap
  with previously selected boxes.  Bounding boxes are supplied as
  `[y1, x1, y2, x2]`, where `(y1, x1)` and `(y2, x2)` are the coordinates of any
  diagonal pair of box corners and the coordinates can be provided as normalized
  (i.e., lying in the interval `[0, 1]`) or absolute.  Note that this algorithm
  is agnostic to where the origin is in the coordinate system.  Note that this
  algorithm is invariant to orthogonal transformations and translations
  of the coordinate system; thus translating or reflections of the coordinate
  system result in the same boxes being selected by the algorithm.
  The output of this operation is a set of integers indexing into the input
  collection of bounding boxes representing the selected boxes.  The bounding
  box coordinates corresponding to the selected indices can then be obtained
  using the `tf.gather` operation.  For example:
    ```python
    selected_indices = tf.image.non_max_suppression(
        boxes, scores, max_output_size, iou_threshold)
    selected_boxes = tf.gather(boxes, selected_indices)
    ```

  Args:
    boxes: A 2-D float `Tensor` of shape `[num_boxes, 4]`.
    scores: A 1-D float `Tensor` of shape `[num_boxes]` representing a single
      score corresponding to each box (each row of boxes).
    max_output_size: A scalar integer `Tensor` representing the maximum number
      of boxes to be selected by non-max suppression.
    iou_threshold: A float representing the threshold for deciding whether boxes
      overlap too much with respect to IOU.
    score_threshold: A float representing the threshold for deciding when to
      remove boxes based on score.
    name: A name for the operation (optional).

  Returns:
    selected_indices: A 1-D integer `Tensor` of shape `[M]` representing the
      selected indices from the boxes tensor, where `M <= max_output_size`.
  """
  with ops.name_scope(name, 'non_max_suppression'):
    iou_threshold = ops.convert_to_tensor(iou_threshold, name='iou_threshold')
    score_threshold = ops.convert_to_tensor(
        score_threshold, name='score_threshold')
    return gen_image_ops.non_max_suppression_v3(boxes, scores, max_output_size,
                                                iou_threshold, score_threshold)


@tf_export('image.non_max_suppression_with_scores')
def non_max_suppression_with_scores(boxes,
                                    scores,
                                    max_output_size,
                                    iou_threshold=0.5,
                                    score_threshold=float('-inf'),
                                    soft_nms_sigma=0.0,
                                    name=None):
  """Greedily selects a subset of bounding boxes in descending order of score.

  Prunes away boxes that have high intersection-over-union (IOU) overlap
  with previously selected boxes.  Bounding boxes are supplied as
  `[y1, x1, y2, x2]`, where `(y1, x1)` and `(y2, x2)` are the coordinates of any
  diagonal pair of box corners and the coordinates can be provided as normalized
  (i.e., lying in the interval `[0, 1]`) or absolute.  Note that this algorithm
  is agnostic to where the origin is in the coordinate system.  Note that this
  algorithm is invariant to orthogonal transformations and translations
  of the coordinate system; thus translating or reflections of the coordinate
  system result in the same boxes being selected by the algorithm.
  The output of this operation is a set of integers indexing into the input
  collection of bounding boxes representing the selected boxes.  The bounding
  box coordinates corresponding to the selected indices can then be obtained
  using the `tf.gather` operation.  For example:
    ```python
    selected_indices, selected_scores = tf.image.non_max_suppression_v2(
        boxes, scores, max_output_size, iou_threshold=1.0, score_threshold=0.1,
        soft_nms_sigma=0.5)
    selected_boxes = tf.gather(boxes, selected_indices)
    ```

  This function generalizes the `tf.image.non_max_suppression` op by also
  supporting a Soft-NMS (with Gaussian weighting) mode (c.f.
  Bodla et al, https://arxiv.org/abs/1704.04503) where boxes reduce the score
  of other overlapping boxes instead of directly causing them to be pruned.
  Consequently, in contrast to `tf.image.non_max_suppression`,
  `tf.image.non_max_suppression_v2` returns the new scores of each input box in
  the second output, `selected_scores`.

  To enable this Soft-NMS mode, set the `soft_nms_sigma` parameter to be
  larger than 0.  When `soft_nms_sigma` equals 0, the behavior of
  `tf.image.non_max_suppression_v2` is identical to that of
  `tf.image.non_max_suppression` (except for the extra output) both in function
  and in running time.

  Args:
    boxes: A 2-D float `Tensor` of shape `[num_boxes, 4]`.
    scores: A 1-D float `Tensor` of shape `[num_boxes]` representing a single
      score corresponding to each box (each row of boxes).
    max_output_size: A scalar integer `Tensor` representing the maximum number
      of boxes to be selected by non-max suppression.
    iou_threshold: A float representing the threshold for deciding whether boxes
      overlap too much with respect to IOU.
    score_threshold: A float representing the threshold for deciding when to
      remove boxes based on score.
    soft_nms_sigma: A scalar float representing the Soft NMS sigma parameter;
      See Bodla et al, https://arxiv.org/abs/1704.04503).  When
        `soft_nms_sigma=0.0` (which is default), we fall back to standard (hard)
        NMS.
    name: A name for the operation (optional).

  Returns:
    selected_indices: A 1-D integer `Tensor` of shape `[M]` representing the
      selected indices from the boxes tensor, where `M <= max_output_size`.
    selected_scores: A 1-D float tensor of shape `[M]` representing the
      corresponding scores for each selected box, where `M <= max_output_size`.
      Scores only differ from corresponding input scores when using Soft NMS
      (i.e. when `soft_nms_sigma>0`)
  """
  with ops.name_scope(name, 'non_max_suppression_with_scores'):
    iou_threshold = ops.convert_to_tensor(iou_threshold, name='iou_threshold')
    score_threshold = ops.convert_to_tensor(
        score_threshold, name='score_threshold')
    soft_nms_sigma = ops.convert_to_tensor(
        soft_nms_sigma, name='soft_nms_sigma')
    (selected_indices, selected_scores,
     _) = gen_image_ops.non_max_suppression_v5(
         boxes,
         scores,
         max_output_size,
         iou_threshold,
         score_threshold,
         soft_nms_sigma,
         pad_to_max_output_size=False)
    return selected_indices, selected_scores


@tf_export('image.non_max_suppression_padded')
def non_max_suppression_padded(boxes,
                               scores,
                               max_output_size,
                               iou_threshold=0.5,
                               score_threshold=float('-inf'),
                               pad_to_max_output_size=False,
                               name=None):
  """Greedily selects a subset of bounding boxes in descending order of score.

  Performs algorithmically equivalent operation to tf.image.non_max_suppression,
  with the addition of an optional parameter which zero-pads the output to
  be of size `max_output_size`.
  The output of this operation is a tuple containing the set of integers
  indexing into the input collection of bounding boxes representing the selected
  boxes and the number of valid indices in the index set.  The bounding box
  coordinates corresponding to the selected indices can then be obtained using
  the `tf.slice` and `tf.gather` operations.  For example:
    ```python
    selected_indices_padded, num_valid = tf.image.non_max_suppression_padded(
        boxes, scores, max_output_size, iou_threshold,
        score_threshold, pad_to_max_output_size=True)
    selected_indices = tf.slice(
        selected_indices_padded, tf.constant([0]), num_valid)
    selected_boxes = tf.gather(boxes, selected_indices)
    ```

  Args:
    boxes: A 2-D float `Tensor` of shape `[num_boxes, 4]`.
    scores: A 1-D float `Tensor` of shape `[num_boxes]` representing a single
      score corresponding to each box (each row of boxes).
    max_output_size: A scalar integer `Tensor` representing the maximum number
      of boxes to be selected by non-max suppression.
    iou_threshold: A float representing the threshold for deciding whether boxes
      overlap too much with respect to IOU.
    score_threshold: A float representing the threshold for deciding when to
      remove boxes based on score.
    pad_to_max_output_size: bool.  If True, size of `selected_indices` output is
      padded to `max_output_size`.
    name: A name for the operation (optional).

  Returns:
    selected_indices: A 1-D integer `Tensor` of shape `[M]` representing the
      selected indices from the boxes tensor, where `M <= max_output_size`.
    valid_outputs: A scalar integer `Tensor` denoting how many elements in
    `selected_indices` are valid.  Valid elements occur first, then padding.
  """
  with ops.name_scope(name, 'non_max_suppression_padded'):
    iou_threshold = ops.convert_to_tensor(iou_threshold, name='iou_threshold')
    score_threshold = ops.convert_to_tensor(
        score_threshold, name='score_threshold')
    return gen_image_ops.non_max_suppression_v4(boxes, scores, max_output_size,
                                                iou_threshold, score_threshold,
                                                pad_to_max_output_size)


@tf_export('image.non_max_suppression_overlaps')
def non_max_suppression_with_overlaps(overlaps,
                                      scores,
                                      max_output_size,
                                      overlap_threshold=0.5,
                                      score_threshold=float('-inf'),
                                      name=None):
  """Greedily selects a subset of bounding boxes in descending order of score.

  Prunes away boxes that have high overlap with previously selected boxes.
  N-by-n overlap values are supplied as square matrix.
  The output of this operation is a set of integers indexing into the input
  collection of bounding boxes representing the selected boxes.  The bounding
  box coordinates corresponding to the selected indices can then be obtained
  using the `tf.gather` operation.  For example:
    ```python
    selected_indices = tf.image.non_max_suppression_overlaps(
        overlaps, scores, max_output_size, iou_threshold)
    selected_boxes = tf.gather(boxes, selected_indices)
    ```

  Args:
    overlaps: A 2-D float `Tensor` of shape `[num_boxes, num_boxes]`.
    scores: A 1-D float `Tensor` of shape `[num_boxes]` representing a single
      score corresponding to each box (each row of boxes).
    max_output_size: A scalar integer `Tensor` representing the maximum number
      of boxes to be selected by non-max suppression.
    overlap_threshold: A float representing the threshold for deciding whether
      boxes overlap too much with respect to the provided overlap values.
    score_threshold: A float representing the threshold for deciding when to
      remove boxes based on score.
    name: A name for the operation (optional).

  Returns:
    selected_indices: A 1-D integer `Tensor` of shape `[M]` representing the
      selected indices from the overlaps tensor, where `M <= max_output_size`.
  """
  with ops.name_scope(name, 'non_max_suppression_overlaps'):
    overlap_threshold = ops.convert_to_tensor(
        overlap_threshold, name='overlap_threshold')
    # pylint: disable=protected-access
    return gen_image_ops.non_max_suppression_with_overlaps(
        overlaps, scores, max_output_size, overlap_threshold, score_threshold)
    # pylint: enable=protected-access


_rgb_to_yiq_kernel = [[0.299, 0.59590059, 0.2115],
                      [0.587, -0.27455667, -0.52273617],
                      [0.114, -0.32134392, 0.31119955]]


@tf_export('image.rgb_to_yiq')
def rgb_to_yiq(images):
  """Converts one or more images from RGB to YIQ.

  Outputs a tensor of the same shape as the `images` tensor, containing the YIQ
  value of the pixels.
  The output is only well defined if the value in images are in [0,1].

  Usage Example:

  >>> x = tf.constant([[[1.0, 2.0, 3.0]]])
  >>> tf.image.rgb_to_yiq(x)
  <tf.Tensor: shape=(1, 1, 3), dtype=float32,
  numpy=array([[[ 1.815     , -0.91724455,  0.09962624]]], dtype=float32)>

  Args:
    images: 2-D or higher rank. Image data to convert. Last dimension must be
      size 3.

  Returns:
    images: tensor with the same shape as `images`.
  """
  images = ops.convert_to_tensor(images, name='images')
  kernel = ops.convert_to_tensor(
      _rgb_to_yiq_kernel, dtype=images.dtype, name='kernel')
  ndims = images.get_shape().ndims
  return math_ops.tensordot(images, kernel, axes=[[ndims - 1], [0]])


_yiq_to_rgb_kernel = [[1, 1, 1], [0.95598634, -0.27201283, -1.10674021],
                      [0.6208248, -0.64720424, 1.70423049]]


@tf_export('image.yiq_to_rgb')
def yiq_to_rgb(images):
  """Converts one or more images from YIQ to RGB.

  Outputs a tensor of the same shape as the `images` tensor, containing the RGB
  value of the pixels.
  The output is only well defined if the Y value in images are in [0,1],
  I value are in [-0.5957,0.5957] and Q value are in [-0.5226,0.5226].

  Args:
    images: 2-D or higher rank. Image data to convert. Last dimension must be
      size 3.

  Returns:
    images: tensor with the same shape as `images`.
  """
  images = ops.convert_to_tensor(images, name='images')
  kernel = ops.convert_to_tensor(
      _yiq_to_rgb_kernel, dtype=images.dtype, name='kernel')
  ndims = images.get_shape().ndims
  return math_ops.tensordot(images, kernel, axes=[[ndims - 1], [0]])


_rgb_to_yuv_kernel = [[0.299, -0.14714119, 0.61497538],
                      [0.587, -0.28886916, -0.51496512],
                      [0.114, 0.43601035, -0.10001026]]


@tf_export('image.rgb_to_yuv')
def rgb_to_yuv(images):
  """Converts one or more images from RGB to YUV.

  Outputs a tensor of the same shape as the `images` tensor, containing the YUV
  value of the pixels.
  The output is only well defined if the value in images are in [0,1].

  Usage Example:

  >>> x = [[[1.0, 2.0, 3.0],
  ...       [4.0, 5.0, 6.0]],
  ...     [[7.0, 8.0, 9.0],
  ...       [10.0, 11.0, 12.0]]]
  >>> tf.image.rgb_to_yuv(x)
  <tf.Tensor: shape=(2, 2, 3), dtype=float32, numpy=
  array([[[ 1.815    ,  0.5831516, -0.7149856],
          [ 4.815    ,  0.5831516, -0.7149855]],
         [[ 7.815    ,  0.5831516, -0.7149856],
          [10.815001 ,  0.5831518, -0.7149852]]], dtype=float32)>

  Args:
    images: 2-D or higher rank. Image data to convert. Last dimension must be
      size 3.

  Returns:
    images: tensor with the same shape as `images`.

  """
  images = ops.convert_to_tensor(images, name='images')
  kernel = ops.convert_to_tensor(
      _rgb_to_yuv_kernel, dtype=images.dtype, name='kernel')
  ndims = images.get_shape().ndims
  return math_ops.tensordot(images, kernel, axes=[[ndims - 1], [0]])


_yuv_to_rgb_kernel = [[1, 1, 1], [0, -0.394642334, 2.03206185],
                      [1.13988303, -0.58062185, 0]]


@tf_export('image.yuv_to_rgb')
def yuv_to_rgb(images):
  """Converts one or more images from YUV to RGB.

  Outputs a tensor of the same shape as the `images` tensor, containing the RGB
  value of the pixels.
  The output is only well defined if the Y value in images are in [0,1],
  U and V value are in [-0.5,0.5].

  Args:
    images: 2-D or higher rank. Image data to convert. Last dimension must be
      size 3.

  Returns:
    images: tensor with the same shape as `images`.
  """
  images = ops.convert_to_tensor(images, name='images')
  kernel = ops.convert_to_tensor(
      _yuv_to_rgb_kernel, dtype=images.dtype, name='kernel')
  ndims = images.get_shape().ndims
  return math_ops.tensordot(images, kernel, axes=[[ndims - 1], [0]])


def _verify_compatible_image_shapes(img1, img2):
  """Checks if two image tensors are compatible for applying SSIM or PSNR.

  This function checks if two sets of images have ranks at least 3, and if the
  last three dimensions match.

  Args:
    img1: Tensor containing the first image batch.
    img2: Tensor containing the second image batch.

  Returns:
    A tuple containing: the first tensor shape, the second tensor shape, and a
    list of control_flow_ops.Assert() ops implementing the checks.

  Raises:
    ValueError: When static shape check fails.
  """
  shape1 = img1.get_shape().with_rank_at_least(3)
  shape2 = img2.get_shape().with_rank_at_least(3)
  shape1[-3:].assert_is_compatible_with(shape2[-3:])

  if shape1.ndims is not None and shape2.ndims is not None:
    for dim1, dim2 in zip(
        reversed(shape1.dims[:-3]), reversed(shape2.dims[:-3])):
      if not (dim1 == 1 or dim2 == 1 or dim1.is_compatible_with(dim2)):
        raise ValueError('Two images are not compatible: %s and %s' %
                         (shape1, shape2))

  # Now assign shape tensors.
  shape1, shape2 = array_ops.shape_n([img1, img2])

  # TODO(sjhwang): Check if shape1[:-3] and shape2[:-3] are broadcastable.
  checks = []
  checks.append(
      control_flow_ops.Assert(
          math_ops.greater_equal(array_ops.size(shape1), 3), [shape1, shape2],
          summarize=10))
  checks.append(
      control_flow_ops.Assert(
          math_ops.reduce_all(math_ops.equal(shape1[-3:], shape2[-3:])),
          [shape1, shape2],
          summarize=10))
  return shape1, shape2, checks


@tf_export('image.psnr')
def psnr(a, b, max_val, name=None):
  """Returns the Peak Signal-to-Noise Ratio between a and b.

  This is intended to be used on signals (or images). Produces a PSNR value for
  each image in batch.

  The last three dimensions of input are expected to be [height, width, depth].

  Example:

  ```python
      # Read images from file.
      im1 = tf.decode_png('path/to/im1.png')
      im2 = tf.decode_png('path/to/im2.png')
      # Compute PSNR over tf.uint8 Tensors.
      psnr1 = tf.image.psnr(im1, im2, max_val=255)

      # Compute PSNR over tf.float32 Tensors.
      im1 = tf.image.convert_image_dtype(im1, tf.float32)
      im2 = tf.image.convert_image_dtype(im2, tf.float32)
      psnr2 = tf.image.psnr(im1, im2, max_val=1.0)
      # psnr1 and psnr2 both have type tf.float32 and are almost equal.
  ```

  Arguments:
    a: First set of images.
    b: Second set of images.
    max_val: The dynamic range of the images (i.e., the difference between the
      maximum the and minimum allowed values).
    name: Namespace to embed the computation in.

  Returns:
    The scalar PSNR between a and b. The returned tensor has type `tf.float32`
    and shape [batch_size, 1].
  """
  with ops.name_scope(name, 'PSNR', [a, b]):
    # Need to convert the images to float32.  Scale max_val accordingly so that
    # PSNR is computed correctly.
    max_val = math_ops.cast(max_val, a.dtype)
    max_val = convert_image_dtype(max_val, dtypes.float32)
    a = convert_image_dtype(a, dtypes.float32)
    b = convert_image_dtype(b, dtypes.float32)
    mse = math_ops.reduce_mean(math_ops.squared_difference(a, b), [-3, -2, -1])
    psnr_val = math_ops.subtract(
        20 * math_ops.log(max_val) / math_ops.log(10.0),
        np.float32(10 / np.log(10)) * math_ops.log(mse),
        name='psnr')

    _, _, checks = _verify_compatible_image_shapes(a, b)
    with ops.control_dependencies(checks):
      return array_ops.identity(psnr_val)


def _ssim_helper(x, y, reducer, max_val, compensation=1.0, k1=0.01, k2=0.03):
  r"""Helper function for computing SSIM.

  SSIM estimates covariances with weighted sums.  The default parameters
  use a biased estimate of the covariance:
  Suppose `reducer` is a weighted sum, then the mean estimators are
    \mu_x = \sum_i w_i x_i,
    \mu_y = \sum_i w_i y_i,
  where w_i's are the weighted-sum weights, and covariance estimator is
    cov_{xy} = \sum_i w_i (x_i - \mu_x) (y_i - \mu_y)
  with assumption \sum_i w_i = 1. This covariance estimator is biased, since
    E[cov_{xy}] = (1 - \sum_i w_i ^ 2) Cov(X, Y).
  For SSIM measure with unbiased covariance estimators, pass as `compensation`
  argument (1 - \sum_i w_i ^ 2).

  Arguments:
    x: First set of images.
    y: Second set of images.
    reducer: Function that computes 'local' averages from the set of images. For
      non-convolutional version, this is usually tf.reduce_mean(x, [1, 2]), and
      for convolutional version, this is usually tf.nn.avg_pool2d or
      tf.nn.conv2d with weighted-sum kernel.
    max_val: The dynamic range (i.e., the difference between the maximum
      possible allowed value and the minimum allowed value).
    compensation: Compensation factor. See above.
    k1: Default value 0.01
    k2: Default value 0.03 (SSIM is less sensitivity to K2 for lower values, so
      it would be better if we took the values in the range of 0 < K2 < 0.4).

  Returns:
    A pair containing the luminance measure, and the contrast-structure measure.
  """

  c1 = (k1 * max_val)**2
  c2 = (k2 * max_val)**2

  # SSIM luminance measure is
  # (2 * mu_x * mu_y + c1) / (mu_x ** 2 + mu_y ** 2 + c1).
  mean0 = reducer(x)
  mean1 = reducer(y)
  num0 = mean0 * mean1 * 2.0
  den0 = math_ops.square(mean0) + math_ops.square(mean1)
  luminance = (num0 + c1) / (den0 + c1)

  # SSIM contrast-structure measure is
  #   (2 * cov_{xy} + c2) / (cov_{xx} + cov_{yy} + c2).
  # Note that `reducer` is a weighted sum with weight w_k, \sum_i w_i = 1, then
  #   cov_{xy} = \sum_i w_i (x_i - \mu_x) (y_i - \mu_y)
  #          = \sum_i w_i x_i y_i - (\sum_i w_i x_i) (\sum_j w_j y_j).
  num1 = reducer(x * y) * 2.0
  den1 = reducer(math_ops.square(x) + math_ops.square(y))
  c2 *= compensation
  cs = (num1 - num0 + c2) / (den1 - den0 + c2)

  # SSIM score is the product of the luminance and contrast-structure measures.
  return luminance, cs


def _fspecial_gauss(size, sigma):
  """Function to mimic the 'fspecial' gaussian MATLAB function."""
  size = ops.convert_to_tensor(size, dtypes.int32)
  sigma = ops.convert_to_tensor(sigma)

  coords = math_ops.cast(math_ops.range(size), sigma.dtype)
  coords -= math_ops.cast(size - 1, sigma.dtype) / 2.0

  g = math_ops.square(coords)
  g *= -0.5 / math_ops.square(sigma)

  g = array_ops.reshape(g, shape=[1, -1]) + array_ops.reshape(g, shape=[-1, 1])
  g = array_ops.reshape(g, shape=[1, -1])  # For tf.nn.softmax().
  g = nn_ops.softmax(g)
  return array_ops.reshape(g, shape=[size, size, 1, 1])


def _ssim_per_channel(img1,
                      img2,
                      max_val=1.0,
                      filter_size=11,
                      filter_sigma=1.5,
                      k1=0.01,
                      k2=0.03):
  """Computes SSIM index between img1 and img2 per color channel.

  This function matches the standard SSIM implementation from:
  Wang, Z., Bovik, A. C., Sheikh, H. R., & Simoncelli, E. P. (2004). Image
  quality assessment: from error visibility to structural similarity. IEEE
  transactions on image processing.

  Details:
    - 11x11 Gaussian filter of width 1.5 is used.
    - k1 = 0.01, k2 = 0.03 as in the original paper.

  Args:
    img1: First image batch.
    img2: Second image batch.
    max_val: The dynamic range of the images (i.e., the difference between the
      maximum the and minimum allowed values).
    filter_size: Default value 11 (size of gaussian filter).
    filter_sigma: Default value 1.5 (width of gaussian filter).
    k1: Default value 0.01
    k2: Default value 0.03 (SSIM is less sensitivity to K2 for lower values, so
      it would be better if we took the values in the range of 0 < K2 < 0.4).

  Returns:
    A pair of tensors containing and channel-wise SSIM and contrast-structure
    values. The shape is [..., channels].
  """
  filter_size = constant_op.constant(filter_size, dtype=dtypes.int32)
  filter_sigma = constant_op.constant(filter_sigma, dtype=img1.dtype)

  shape1, shape2 = array_ops.shape_n([img1, img2])
  checks = [
      control_flow_ops.Assert(
          math_ops.reduce_all(
              math_ops.greater_equal(shape1[-3:-1], filter_size)),
          [shape1, filter_size],
          summarize=8),
      control_flow_ops.Assert(
          math_ops.reduce_all(
              math_ops.greater_equal(shape2[-3:-1], filter_size)),
          [shape2, filter_size],
          summarize=8)
  ]

  # Enforce the check to run before computation.
  with ops.control_dependencies(checks):
    img1 = array_ops.identity(img1)

  # TODO(sjhwang): Try to cache kernels and compensation factor.
  kernel = _fspecial_gauss(filter_size, filter_sigma)
  kernel = array_ops.tile(kernel, multiples=[1, 1, shape1[-1], 1])

  # The correct compensation factor is `1.0 - tf.reduce_sum(tf.square(kernel))`,
  # but to match MATLAB implementation of MS-SSIM, we use 1.0 instead.
  compensation = 1.0

  # TODO(sjhwang): Try FFT.
  # TODO(sjhwang): Gaussian kernel is separable in space. Consider applying
  #   1-by-n and n-by-1 Gaussain filters instead of an n-by-n filter.
  def reducer(x):
    shape = array_ops.shape(x)
    x = array_ops.reshape(x, shape=array_ops.concat([[-1], shape[-3:]], 0))
    y = nn.depthwise_conv2d(x, kernel, strides=[1, 1, 1, 1], padding='VALID')
    return array_ops.reshape(
        y, array_ops.concat([shape[:-3], array_ops.shape(y)[1:]], 0))

  luminance, cs = _ssim_helper(img1, img2, reducer, max_val, compensation, k1,
                               k2)

  # Average over the second and the third from the last: height, width.
  axes = constant_op.constant([-3, -2], dtype=dtypes.int32)
  ssim_val = math_ops.reduce_mean(luminance * cs, axes)
  cs = math_ops.reduce_mean(cs, axes)
  return ssim_val, cs


@tf_export('image.ssim')
def ssim(img1,
         img2,
         max_val,
         filter_size=11,
         filter_sigma=1.5,
         k1=0.01,
         k2=0.03):
  """Computes SSIM index between img1 and img2.

  This function is based on the standard SSIM implementation from:
  Wang, Z., Bovik, A. C., Sheikh, H. R., & Simoncelli, E. P. (2004). Image
  quality assessment: from error visibility to structural similarity. IEEE
  transactions on image processing.

  Note: The true SSIM is only defined on grayscale.  This function does not
  perform any colorspace transform.  (If the input is already YUV, then it will
  compute YUV SSIM average.)

  Details:
    - 11x11 Gaussian filter of width 1.5 is used.
    - k1 = 0.01, k2 = 0.03 as in the original paper.

  The image sizes must be at least 11x11 because of the filter size.

  Example:

  ```python
      # Read images from file.
      im1 = tf.decode_png('path/to/im1.png')
      im2 = tf.decode_png('path/to/im2.png')
      # Compute SSIM over tf.uint8 Tensors.
      ssim1 = tf.image.ssim(im1, im2, max_val=255, filter_size=11,
                            filter_sigma=1.5, k1=0.01, k2=0.03)

      # Compute SSIM over tf.float32 Tensors.
      im1 = tf.image.convert_image_dtype(im1, tf.float32)
      im2 = tf.image.convert_image_dtype(im2, tf.float32)
      ssim2 = tf.image.ssim(im1, im2, max_val=1.0, filter_size=11,
                            filter_sigma=1.5, k1=0.01, k2=0.03)
      # ssim1 and ssim2 both have type tf.float32 and are almost equal.
  ```

  Args:
    img1: First image batch.
    img2: Second image batch.
    max_val: The dynamic range of the images (i.e., the difference between the
      maximum the and minimum allowed values).
    filter_size: Default value 11 (size of gaussian filter).
    filter_sigma: Default value 1.5 (width of gaussian filter).
    k1: Default value 0.01
    k2: Default value 0.03 (SSIM is less sensitivity to K2 for lower values, so
      it would be better if we took the values in the range of 0 < K2 < 0.4).

  Returns:
    A tensor containing an SSIM value for each image in batch.  Returned SSIM
    values are in range (-1, 1], when pixel values are non-negative. Returns
    a tensor with shape: broadcast(img1.shape[:-3], img2.shape[:-3]).
  """
  _, _, checks = _verify_compatible_image_shapes(img1, img2)
  with ops.control_dependencies(checks):
    img1 = array_ops.identity(img1)

  # Need to convert the images to float32.  Scale max_val accordingly so that
  # SSIM is computed correctly.
  max_val = math_ops.cast(max_val, img1.dtype)
  max_val = convert_image_dtype(max_val, dtypes.float32)
  img1 = convert_image_dtype(img1, dtypes.float32)
  img2 = convert_image_dtype(img2, dtypes.float32)
  ssim_per_channel, _ = _ssim_per_channel(img1, img2, max_val, filter_size,
                                          filter_sigma, k1, k2)
  # Compute average over color channels.
  return math_ops.reduce_mean(ssim_per_channel, [-1])


# Default values obtained by Wang et al.
_MSSSIM_WEIGHTS = (0.0448, 0.2856, 0.3001, 0.2363, 0.1333)


@tf_export('image.ssim_multiscale')
def ssim_multiscale(img1,
                    img2,
                    max_val,
                    power_factors=_MSSSIM_WEIGHTS,
                    filter_size=11,
                    filter_sigma=1.5,
                    k1=0.01,
                    k2=0.03):
  """Computes the MS-SSIM between img1 and img2.

  This function assumes that `img1` and `img2` are image batches, i.e. the last
  three dimensions are [height, width, channels].

  Note: The true SSIM is only defined on grayscale.  This function does not
  perform any colorspace transform.  (If the input is already YUV, then it will
  compute YUV SSIM average.)

  Original paper: Wang, Zhou, Eero P. Simoncelli, and Alan C. Bovik. "Multiscale
  structural similarity for image quality assessment." Signals, Systems and
  Computers, 2004.

  Arguments:
    img1: First image batch.
    img2: Second image batch. Must have the same rank as img1.
    max_val: The dynamic range of the images (i.e., the difference between the
      maximum the and minimum allowed values).
    power_factors: Iterable of weights for each of the scales. The number of
      scales used is the length of the list. Index 0 is the unscaled
      resolution's weight and each increasing scale corresponds to the image
      being downsampled by 2.  Defaults to (0.0448, 0.2856, 0.3001, 0.2363,
      0.1333), which are the values obtained in the original paper.
    filter_size: Default value 11 (size of gaussian filter).
    filter_sigma: Default value 1.5 (width of gaussian filter).
    k1: Default value 0.01
    k2: Default value 0.03 (SSIM is less sensitivity to K2 for lower values, so
      it would be better if we took the values in the range of 0 < K2 < 0.4).

  Returns:
    A tensor containing an MS-SSIM value for each image in batch.  The values
    are in range [0, 1].  Returns a tensor with shape:
    broadcast(img1.shape[:-3], img2.shape[:-3]).
  """
  with ops.name_scope(None, 'MS-SSIM', [img1, img2]):
    # Convert to tensor if needed.
    img1 = ops.convert_to_tensor(img1, name='img1')
    img2 = ops.convert_to_tensor(img2, name='img2')
    # Shape checking.
    shape1, shape2, checks = _verify_compatible_image_shapes(img1, img2)
    with ops.control_dependencies(checks):
      img1 = array_ops.identity(img1)

    # Need to convert the images to float32.  Scale max_val accordingly so that
    # SSIM is computed correctly.
    max_val = math_ops.cast(max_val, img1.dtype)
    max_val = convert_image_dtype(max_val, dtypes.float32)
    img1 = convert_image_dtype(img1, dtypes.float32)
    img2 = convert_image_dtype(img2, dtypes.float32)

    imgs = [img1, img2]
    shapes = [shape1, shape2]

    # img1 and img2 are assumed to be a (multi-dimensional) batch of
    # 3-dimensional images (height, width, channels). `heads` contain the batch
    # dimensions, and `tails` contain the image dimensions.
    heads = [s[:-3] for s in shapes]
    tails = [s[-3:] for s in shapes]

    divisor = [1, 2, 2, 1]
    divisor_tensor = constant_op.constant(divisor[1:], dtype=dtypes.int32)

    def do_pad(images, remainder):
      padding = array_ops.expand_dims(remainder, -1)
      padding = array_ops.pad(padding, [[1, 0], [1, 0]])
      return [array_ops.pad(x, padding, mode='SYMMETRIC') for x in images]

    mcs = []
    for k in range(len(power_factors)):
      with ops.name_scope(None, 'Scale%d' % k, imgs):
        if k > 0:
          # Avg pool takes rank 4 tensors. Flatten leading dimensions.
          flat_imgs = [
              array_ops.reshape(x, array_ops.concat([[-1], t], 0))
              for x, t in zip(imgs, tails)
          ]

          remainder = tails[0] % divisor_tensor
          need_padding = math_ops.reduce_any(math_ops.not_equal(remainder, 0))
          # pylint: disable=cell-var-from-loop
          padded = control_flow_ops.cond(need_padding,
                                         lambda: do_pad(flat_imgs, remainder),
                                         lambda: flat_imgs)
          # pylint: enable=cell-var-from-loop

          downscaled = [
              nn_ops.avg_pool(
                  x, ksize=divisor, strides=divisor, padding='VALID')
              for x in padded
          ]
          tails = [x[1:] for x in array_ops.shape_n(downscaled)]
          imgs = [
              array_ops.reshape(x, array_ops.concat([h, t], 0))
              for x, h, t in zip(downscaled, heads, tails)
          ]

        # Overwrite previous ssim value since we only need the last one.
        ssim_per_channel, cs = _ssim_per_channel(
            *imgs,
            max_val=max_val,
            filter_size=filter_size,
            filter_sigma=filter_sigma,
            k1=k1,
            k2=k2)
        mcs.append(nn_ops.relu(cs))

    # Remove the cs score for the last scale. In the MS-SSIM calculation,
    # we use the l(p) at the highest scale. l(p) * cs(p) is ssim(p).
    mcs.pop()  # Remove the cs score for the last scale.
    mcs_and_ssim = array_ops.stack(
        mcs + [nn_ops.relu(ssim_per_channel)], axis=-1)
    # Take weighted geometric mean across the scale axis.
    ms_ssim = math_ops.reduce_prod(
        math_ops.pow(mcs_and_ssim, power_factors), [-1])

    return math_ops.reduce_mean(ms_ssim, [-1])  # Avg over color channels.


@tf_export('image.image_gradients')
def image_gradients(image):
  """Returns image gradients (dy, dx) for each color channel.

  Both output tensors have the same shape as the input: [batch_size, h, w,
  d]. The gradient values are organized so that [I(x+1, y) - I(x, y)] is in
  location (x, y). That means that dy will always have zeros in the last row,
  and dx will always have zeros in the last column.

  Usage Example:
    ```python
    BATCH_SIZE = 1
    IMAGE_HEIGHT = 5
    IMAGE_WIDTH = 5
    CHANNELS = 1
    image = tf.reshape(tf.range(IMAGE_HEIGHT * IMAGE_WIDTH * CHANNELS,
      delta=1, dtype=tf.float32),
      shape=(BATCH_SIZE, IMAGE_HEIGHT, IMAGE_WIDTH, CHANNELS))
    dx, dy = tf.image.image_gradients(image)
    print(image[0, :,:,0])
    tf.Tensor(
      [[ 0.  1.  2.  3.  4.]
      [ 5.  6.  7.  8.  9.]
      [10. 11. 12. 13. 14.]
      [15. 16. 17. 18. 19.]
      [20. 21. 22. 23. 24.]], shape=(5, 5), dtype=float32)
    print(dx[0, :,:,0])
    tf.Tensor(
      [[5. 5. 5. 5. 5.]
      [5. 5. 5. 5. 5.]
      [5. 5. 5. 5. 5.]
      [5. 5. 5. 5. 5.]
      [0. 0. 0. 0. 0.]], shape=(5, 5), dtype=float32)
    print(dy[0, :,:,0])
    tf.Tensor(
      [[1. 1. 1. 1. 0.]
      [1. 1. 1. 1. 0.]
      [1. 1. 1. 1. 0.]
      [1. 1. 1. 1. 0.]
      [1. 1. 1. 1. 0.]], shape=(5, 5), dtype=float32)
    ```

  Arguments:
    image: Tensor with shape [batch_size, h, w, d].

  Returns:
    Pair of tensors (dy, dx) holding the vertical and horizontal image
    gradients (1-step finite difference).

  Raises:
    ValueError: If `image` is not a 4D tensor.
  """
  if image.get_shape().ndims != 4:
    raise ValueError(
        'image_gradients expects a 4D tensor '
        '[batch_size, h, w, d], not %s.', image.get_shape())
  image_shape = array_ops.shape(image)
  batch_size, height, width, depth = array_ops.unstack(image_shape)
  dy = image[:, 1:, :, :] - image[:, :-1, :, :]
  dx = image[:, :, 1:, :] - image[:, :, :-1, :]

  # Return tensors with same size as original image by concatenating
  # zeros. Place the gradient [I(x+1,y) - I(x,y)] on the base pixel (x, y).
  shape = array_ops.stack([batch_size, 1, width, depth])
  dy = array_ops.concat([dy, array_ops.zeros(shape, image.dtype)], 1)
  dy = array_ops.reshape(dy, image_shape)

  shape = array_ops.stack([batch_size, height, 1, depth])
  dx = array_ops.concat([dx, array_ops.zeros(shape, image.dtype)], 2)
  dx = array_ops.reshape(dx, image_shape)

  return dy, dx


@tf_export('image.sobel_edges')
def sobel_edges(image):
  """Returns a tensor holding Sobel edge maps.

  Arguments:
    image: Image tensor with shape [batch_size, h, w, d] and type float32 or
      float64.  The image(s) must be 2x2 or larger.

  Returns:
    Tensor holding edge maps for each channel. Returns a tensor with shape
    [batch_size, h, w, d, 2] where the last two dimensions hold [[dy[0], dx[0]],
    [dy[1], dx[1]], ..., [dy[d-1], dx[d-1]]] calculated using the Sobel filter.
  """
  # Define vertical and horizontal Sobel filters.
  static_image_shape = image.get_shape()
  image_shape = array_ops.shape(image)
  kernels = [[[-1, -2, -1], [0, 0, 0], [1, 2, 1]],
             [[-1, 0, 1], [-2, 0, 2], [-1, 0, 1]]]
  num_kernels = len(kernels)
  kernels = np.transpose(np.asarray(kernels), (1, 2, 0))
  kernels = np.expand_dims(kernels, -2)
  kernels_tf = constant_op.constant(kernels, dtype=image.dtype)

  kernels_tf = array_ops.tile(
      kernels_tf, [1, 1, image_shape[-1], 1], name='sobel_filters')

  # Use depth-wise convolution to calculate edge maps per channel.
  pad_sizes = [[0, 0], [1, 1], [1, 1], [0, 0]]
  padded = array_ops.pad(image, pad_sizes, mode='REFLECT')

  # Output tensor has shape [batch_size, h, w, d * num_kernels].
  strides = [1, 1, 1, 1]
  output = nn.depthwise_conv2d(padded, kernels_tf, strides, 'VALID')

  # Reshape to [batch_size, h, w, d, num_kernels].
  shape = array_ops.concat([image_shape, [num_kernels]], 0)
  output = array_ops.reshape(output, shape=shape)
  output.set_shape(static_image_shape.concatenate([num_kernels]))
  return output


def resize_bicubic(images,
                   size,
                   align_corners=False,
                   name=None,
                   half_pixel_centers=False):
  return gen_image_ops.resize_bicubic(
      images=images,
      size=size,
      align_corners=align_corners,
      half_pixel_centers=half_pixel_centers,
      name=name)


def resize_bilinear(images,
                    size,
                    align_corners=False,
                    name=None,
                    half_pixel_centers=False):
  return gen_image_ops.resize_bilinear(
      images=images,
      size=size,
      align_corners=align_corners,
      half_pixel_centers=half_pixel_centers,
      name=name)


def resize_nearest_neighbor(images,
                            size,
                            align_corners=False,
                            name=None,
                            half_pixel_centers=False):
  return gen_image_ops.resize_nearest_neighbor(
      images=images,
      size=size,
      align_corners=align_corners,
      half_pixel_centers=half_pixel_centers,
      name=name)


resize_area_deprecation = deprecation.deprecated(
    date=None,
    instructions=(
        'Use `tf.image.resize(...method=ResizeMethod.AREA...)` instead.'))
tf_export(v1=['image.resize_area'])(
    resize_area_deprecation(gen_image_ops.resize_area))

resize_bicubic_deprecation = deprecation.deprecated(
    date=None,
    instructions=(
        'Use `tf.image.resize(...method=ResizeMethod.BICUBIC...)` instead.'))
tf_export(v1=['image.resize_bicubic'])(
    resize_bicubic_deprecation(resize_bicubic))

resize_bilinear_deprecation = deprecation.deprecated(
    date=None,
    instructions=(
        'Use `tf.image.resize(...method=ResizeMethod.BILINEAR...)` instead.'))
tf_export(v1=['image.resize_bilinear'])(
    resize_bilinear_deprecation(resize_bilinear))

resize_nearest_neighbor_deprecation = deprecation.deprecated(
    date=None,
    instructions=(
        'Use `tf.image.resize(...method=ResizeMethod.NEAREST_NEIGHBOR...)` '
        'instead.'))
tf_export(v1=['image.resize_nearest_neighbor'])(
    resize_nearest_neighbor_deprecation(resize_nearest_neighbor))


@tf_export('image.crop_and_resize', v1=[])
def crop_and_resize_v2(image,
                       boxes,
                       box_indices,
                       crop_size,
                       method='bilinear',
                       extrapolation_value=0,
                       name=None):
  """Extracts crops from the input image tensor and resizes them.

  Extracts crops from the input image tensor and resizes them using bilinear
  sampling or nearest neighbor sampling (possibly with aspect ratio change) to a
  common output size specified by `crop_size`. This is more general than the
  `crop_to_bounding_box` op which extracts a fixed size slice from the input
  image and does not allow resizing or aspect ratio change.

  Returns a tensor with `crops` from the input `image` at positions defined at
  the bounding box locations in `boxes`. The cropped boxes are all resized (with
  bilinear or nearest neighbor interpolation) to a fixed
  `size = [crop_height, crop_width]`. The result is a 4-D tensor
  `[num_boxes, crop_height, crop_width, depth]`. The resizing is corner aligned.
  In particular, if `boxes = [[0, 0, 1, 1]]`, the method will give identical
  results to using `tf.compat.v1.image.resize_bilinear()` or
  `tf.compat.v1.image.resize_nearest_neighbor()`(depends on the `method`
  argument) with
  `align_corners=True`.

  Args:
    image: A 4-D tensor of shape `[batch, image_height, image_width, depth]`.
      Both `image_height` and `image_width` need to be positive.
    boxes: A 2-D tensor of shape `[num_boxes, 4]`. The `i`-th row of the tensor
      specifies the coordinates of a box in the `box_ind[i]` image and is
      specified in normalized coordinates `[y1, x1, y2, x2]`. A normalized
      coordinate value of `y` is mapped to the image coordinate at `y *
      (image_height - 1)`, so as the `[0, 1]` interval of normalized image
      height is mapped to `[0, image_height - 1]` in image height coordinates.
      We do allow `y1` > `y2`, in which case the sampled crop is an up-down
      flipped version of the original image. The width dimension is treated
      similarly. Normalized coordinates outside the `[0, 1]` range are allowed,
      in which case we use `extrapolation_value` to extrapolate the input image
      values.
    box_indices: A 1-D tensor of shape `[num_boxes]` with int32 values in `[0,
      batch)`. The value of `box_ind[i]` specifies the image that the `i`-th box
      refers to.
    crop_size: A 1-D tensor of 2 elements, `size = [crop_height, crop_width]`.
      All cropped image patches are resized to this size. The aspect ratio of
      the image content is not preserved. Both `crop_height` and `crop_width`
      need to be positive.
    method: An optional string specifying the sampling method for resizing. It
      can be either `"bilinear"` or `"nearest"` and default to `"bilinear"`.
      Currently two sampling methods are supported: Bilinear and Nearest
        Neighbor.
    extrapolation_value: An optional `float`. Defaults to `0`. Value used for
      extrapolation, when applicable.
    name: A name for the operation (optional).

  Returns:
    A 4-D tensor of shape `[num_boxes, crop_height, crop_width, depth]`.

  Example:

  ```python
  import tensorflow as tf
  BATCH_SIZE = 1
  NUM_BOXES = 5
  IMAGE_HEIGHT = 256
  IMAGE_WIDTH = 256
  CHANNELS = 3
  CROP_SIZE = (24, 24)

  image = tf.random.normal(shape=(BATCH_SIZE, IMAGE_HEIGHT, IMAGE_WIDTH,
  CHANNELS) )
  boxes = tf.random.uniform(shape=(NUM_BOXES, 4))
  box_indices = tf.random.uniform(shape=(NUM_BOXES,), minval=0,
  maxval=BATCH_SIZE, dtype=tf.int32)
  output = tf.image.crop_and_resize(image, boxes, box_indices, CROP_SIZE)
  output.shape  #=> (5, 24, 24, 3)
  ```
  """
  return gen_image_ops.crop_and_resize(image, boxes, box_indices, crop_size,
                                       method, extrapolation_value, name)


@tf_export(v1=['image.crop_and_resize'])
@deprecation.deprecated_args(None,
                             'box_ind is deprecated, use box_indices instead',
                             'box_ind')
def crop_and_resize_v1(  # pylint: disable=missing-docstring
    image,
    boxes,
    box_ind=None,
    crop_size=None,
    method='bilinear',
    extrapolation_value=0,
    name=None,
    box_indices=None):
  box_ind = deprecation.deprecated_argument_lookup('box_indices', box_indices,
                                                   'box_ind', box_ind)
  return gen_image_ops.crop_and_resize(image, boxes, box_ind, crop_size, method,
                                       extrapolation_value, name)


crop_and_resize_v1.__doc__ = gen_image_ops.crop_and_resize.__doc__


@tf_export(v1=['image.extract_glimpse'])
def extract_glimpse(
    input,  # pylint: disable=redefined-builtin
    size,
    offsets,
    centered=True,
    normalized=True,
    uniform_noise=True,
    name=None):
  """Extracts a glimpse from the input tensor.

  Returns a set of windows called glimpses extracted at location
  `offsets` from the input tensor. If the windows only partially
  overlaps the inputs, the non-overlapping areas will be filled with
  random noise.

  The result is a 4-D tensor of shape `[batch_size, glimpse_height,
  glimpse_width, channels]`. The channels and batch dimensions are the
  same as that of the input tensor. The height and width of the output
  windows are specified in the `size` parameter.

  The argument `normalized` and `centered` controls how the windows are built:

  * If the coordinates are normalized but not centered, 0.0 and 1.0
    correspond to the minimum and maximum of each height and width
    dimension.
  * If the coordinates are both normalized and centered, they range from
    -1.0 to 1.0. The coordinates (-1.0, -1.0) correspond to the upper
    left corner, the lower right corner is located at (1.0, 1.0) and the
    center is at (0, 0).
  * If the coordinates are not normalized they are interpreted as
    numbers of pixels.

  Usage Example:

  >>> x = [[[[0.0],
  ...           [1.0],
  ...           [2.0]],
  ...          [[3.0],
  ...           [4.0],
  ...           [5.0]],
  ...          [[6.0],
  ...           [7.0],
  ...           [8.0]]]]
  >>> tf.image.extract_glimpse(x, size=(2, 2), offsets=[[1, 1]],
  ...                         centered=False, normalized=False)
  <tf.Tensor: shape=(1, 2, 2, 1), dtype=float32, numpy=
  array([[[[0.],
           [1.]],
          [[3.],
           [4.]]]], dtype=float32)>

  Args:
    input: A `Tensor` of type `float32`. A 4-D float tensor of shape
      `[batch_size, height, width, channels]`.
    size: A `Tensor` of type `int32`. A 1-D tensor of 2 elements containing the
      size of the glimpses to extract.  The glimpse height must be specified
      first, following by the glimpse width.
    offsets: A `Tensor` of type `float32`. A 2-D integer tensor of shape
      `[batch_size, 2]` containing the y, x locations of the center of each
      window.
    centered: An optional `bool`. Defaults to `True`. indicates if the offset
      coordinates are centered relative to the image, in which case the (0, 0)
      offset is relative to the center of the input images. If false, the (0,0)
      offset corresponds to the upper left corner of the input images.
    normalized: An optional `bool`. Defaults to `True`. indicates if the offset
      coordinates are normalized.
    uniform_noise: An optional `bool`. Defaults to `True`. indicates if the
      noise should be generated using a uniform distribution or a Gaussian
      distribution.
    name: A name for the operation (optional).

  Returns:
    A `Tensor` of type `float32`.
  """
  return gen_image_ops.extract_glimpse(
      input=input,
      size=size,
      offsets=offsets,
      centered=centered,
      normalized=normalized,
      uniform_noise=uniform_noise,
      name=name)


@tf_export('image.extract_glimpse', v1=[])
def extract_glimpse_v2(
    input,  # pylint: disable=redefined-builtin
    size,
    offsets,
    centered=True,
    normalized=True,
    noise='uniform',
    name=None):
  """Extracts a glimpse from the input tensor.

  Returns a set of windows called glimpses extracted at location
  `offsets` from the input tensor. If the windows only partially
  overlaps the inputs, the non-overlapping areas will be filled with
  random noise.

  The result is a 4-D tensor of shape `[batch_size, glimpse_height,
  glimpse_width, channels]`. The channels and batch dimensions are the
  same as that of the input tensor. The height and width of the output
  windows are specified in the `size` parameter.

  The argument `normalized` and `centered` controls how the windows are built:

  * If the coordinates are normalized but not centered, 0.0 and 1.0
    correspond to the minimum and maximum of each height and width
    dimension.
  * If the coordinates are both normalized and centered, they range from
    -1.0 to 1.0. The coordinates (-1.0, -1.0) correspond to the upper
    left corner, the lower right corner is located at (1.0, 1.0) and the
    center is at (0, 0).
  * If the coordinates are not normalized they are interpreted as
    numbers of pixels.

  Usage Example:

  >>> x = [[[[0.0],
  ...           [1.0],
  ...           [2.0]],
  ...          [[3.0],
  ...           [4.0],
  ...           [5.0]],
  ...          [[6.0],
  ...           [7.0],
  ...           [8.0]]]]
  >>> tf.image.extract_glimpse(x, size=(2, 2), offsets=[[1, 1]],
  ...                         centered=False, normalized=False)
  <tf.Tensor: shape=(1, 2, 2, 1), dtype=float32, numpy=
  array([[[[0.],
           [1.]],
          [[3.],
           [4.]]]], dtype=float32)>

  Args:
    input: A `Tensor` of type `float32`. A 4-D float tensor of shape
      `[batch_size, height, width, channels]`.
    size: A `Tensor` of type `int32`. A 1-D tensor of 2 elements containing the
      size of the glimpses to extract.  The glimpse height must be specified
      first, following by the glimpse width.
    offsets: A `Tensor` of type `float32`. A 2-D integer tensor of shape
      `[batch_size, 2]` containing the y, x locations of the center of each
      window.
    centered: An optional `bool`. Defaults to `True`. indicates if the offset
      coordinates are centered relative to the image, in which case the (0, 0)
      offset is relative to the center of the input images. If false, the (0,0)
      offset corresponds to the upper left corner of the input images.
    normalized: An optional `bool`. Defaults to `True`. indicates if the offset
      coordinates are normalized.
    noise: An optional `string`. Defaults to `uniform`. indicates if the noise
      should be `uniform` (uniform distribution), `gaussian` (gaussian
      distribution), or `zero` (zero padding).
    name: A name for the operation (optional).

  Returns:
    A `Tensor` of type `float32`.
  """
  return gen_image_ops.extract_glimpse(
      input=input,
      size=size,
      offsets=offsets,
      centered=centered,
      normalized=normalized,
      noise=noise,
      uniform_noise=False,
      name=name)


@tf_export('image.combined_non_max_suppression')
def combined_non_max_suppression(boxes,
                                 scores,
                                 max_output_size_per_class,
                                 max_total_size,
                                 iou_threshold=0.5,
                                 score_threshold=float('-inf'),
                                 pad_per_class=False,
                                 clip_boxes=True,
                                 name=None):
  """Greedily selects a subset of bounding boxes in descending order of score.

  This operation performs non_max_suppression on the inputs per batch, across
  all classes.
  Prunes away boxes that have high intersection-over-union (IOU) overlap
  with previously selected boxes.  Bounding boxes are supplied as
  [y1, x1, y2, x2], where (y1, x1) and (y2, x2) are the coordinates of any
  diagonal pair of box corners and the coordinates can be provided as normalized
  (i.e., lying in the interval [0, 1]) or absolute.  Note that this algorithm
  is agnostic to where the origin is in the coordinate system. Also note that
  this algorithm is invariant to orthogonal transformations and translations
  of the coordinate system; thus translating or reflections of the coordinate
  system result in the same boxes being selected by the algorithm.
  The output of this operation is the final boxes, scores and classes tensor
  returned after performing non_max_suppression.

  Args:
    boxes: A 4-D float `Tensor` of shape `[batch_size, num_boxes, q, 4]`. If `q`
      is 1 then same boxes are used for all classes otherwise, if `q` is equal
      to number of classes, class-specific boxes are used.
    scores: A 3-D float `Tensor` of shape `[batch_size, num_boxes, num_classes]`
      representing a single score corresponding to each box (each row of boxes).
    max_output_size_per_class: A scalar integer `Tensor` representing the
      maximum number of boxes to be selected by non-max suppression per class
    max_total_size: A scalar representing the maximum number of boxes retained
    over all classes.
    iou_threshold: A float representing the threshold for deciding whether boxes
      overlap too much with respect to IOU.
    score_threshold: A float representing the threshold for deciding when to
      remove boxes based on score.
    pad_per_class: If false, the output nmsed boxes, scores and classes are
      padded/clipped to `max_total_size`. If true, the output nmsed boxes,
      scores and classes are padded to be of length
      `max_size_per_class`*`num_classes`, unless it exceeds `max_total_size` in
      which case it is clipped to `max_total_size`. Defaults to false.
    clip_boxes: If true, the coordinates of output nmsed boxes will be clipped
      to [0, 1]. If false, output the box coordinates as it is. Defaults to
      true.
    name: A name for the operation (optional).

  Returns:
    'nmsed_boxes': A [batch_size, max_detections, 4] float32 tensor
      containing the non-max suppressed boxes.
    'nmsed_scores': A [batch_size, max_detections] float32 tensor containing
      the scores for the boxes.
    'nmsed_classes': A [batch_size, max_detections] float32 tensor
      containing the class for boxes.
    'valid_detections': A [batch_size] int32 tensor indicating the number of
      valid detections per batch item. Only the top valid_detections[i] entries
      in nms_boxes[i], nms_scores[i] and nms_class[i] are valid. The rest of the
      entries are zero paddings.
  """
  with ops.name_scope(name, 'combined_non_max_suppression'):
    iou_threshold = ops.convert_to_tensor(
        iou_threshold, dtype=dtypes.float32, name='iou_threshold')
    score_threshold = ops.convert_to_tensor(
        score_threshold, dtype=dtypes.float32, name='score_threshold')
    return gen_image_ops.combined_non_max_suppression(
        boxes, scores, max_output_size_per_class, max_total_size, iou_threshold,
        score_threshold, pad_per_class, clip_boxes)


@tf_export('image.draw_bounding_boxes', v1=[])
def draw_bounding_boxes_v2(images, boxes, colors, name=None):
  """Draw bounding boxes on a batch of images.

  Outputs a copy of `images` but draws on top of the pixels zero or more
  bounding boxes specified by the locations in `boxes`. The coordinates of the
  each bounding box in `boxes` are encoded as `[y_min, x_min, y_max, x_max]`.
  The bounding box coordinates are floats in `[0.0, 1.0]` relative to the width
  and the height of the underlying image.

  For example, if an image is 100 x 200 pixels (height x width) and the bounding
  box is `[0.1, 0.2, 0.5, 0.9]`, the upper-left and bottom-right coordinates of
  the bounding box will be `(40, 10)` to `(180, 50)` (in (x,y) coordinates).

  Parts of the bounding box may fall outside the image.

  Args:
    images: A `Tensor`. Must be one of the following types: `float32`, `half`.
      4-D with shape `[batch, height, width, depth]`. A batch of images.
    boxes: A `Tensor` of type `float32`. 3-D with shape `[batch,
      num_bounding_boxes, 4]` containing bounding boxes.
    colors: A `Tensor` of type `float32`. 2-D. A list of RGBA colors to cycle
      through for the boxes.
    name: A name for the operation (optional).

  Returns:
    A `Tensor`. Has the same type as `images`.

  Usage Example:

  >>> # create an empty image
  >>> img = tf.zeros([1, 3, 3, 3])
  >>> # draw a box around the image
  >>> box = np.array([0, 0, 1, 1])
  >>> boxes = box.reshape([1, 1, 4])
  >>> # alternate between red and blue
  >>> colors = np.array([[1.0, 0.0, 0.0], [0.0, 0.0, 1.0]])
  >>> tf.image.draw_bounding_boxes(img, boxes, colors)
  <tf.Tensor: shape=(1, 3, 3, 3), dtype=float32, numpy=
  array([[[[1., 0., 0.],
          [1., 0., 0.],
          [1., 0., 0.]],
          [[1., 0., 0.],
          [0., 0., 0.],
          [1., 0., 0.]],
          [[1., 0., 0.],
          [1., 0., 0.],
          [1., 0., 0.]]]], dtype=float32)>
  """
  if colors is None:
    return gen_image_ops.draw_bounding_boxes(images, boxes, name)
  return gen_image_ops.draw_bounding_boxes_v2(images, boxes, colors, name)


@tf_export(v1=['image.draw_bounding_boxes'])
def draw_bounding_boxes(images, boxes, name=None, colors=None):
  """Draw bounding boxes on a batch of images.

  Outputs a copy of `images` but draws on top of the pixels zero or more
  bounding boxes specified by the locations in `boxes`. The coordinates of the
  each bounding box in `boxes` are encoded as `[y_min, x_min, y_max, x_max]`.
  The bounding box coordinates are floats in `[0.0, 1.0]` relative to the width
  and the height of the underlying image.

  For example, if an image is 100 x 200 pixels (height x width) and the bounding
  box is `[0.1, 0.2, 0.5, 0.9]`, the upper-left and bottom-right coordinates of
  the bounding box will be `(40, 10)` to `(180, 50)` (in (x,y) coordinates).

  Parts of the bounding box may fall outside the image.

  Args:
    images: A `Tensor`. Must be one of the following types: `float32`, `half`.
      4-D with shape `[batch, height, width, depth]`. A batch of images.
    boxes: A `Tensor` of type `float32`. 3-D with shape `[batch,
      num_bounding_boxes, 4]` containing bounding boxes.
    name: A name for the operation (optional).

  Returns:
    A `Tensor`. Has the same type as `images`.

  Usage Example:

  >>> # create an empty image
  >>> img = tf.zeros([1, 3, 3, 3])
  >>> # draw a box around the image
  >>> box = np.array([0, 0, 1, 1])
  >>> boxes = box.reshape([1, 1, 4])
  >>> # alternate between red and blue
  >>> colors = np.array([[1.0, 0.0, 0.0], [0.0, 0.0, 1.0]])
  >>> tf.image.draw_bounding_boxes(img, boxes, colors)
  <tf.Tensor: shape=(1, 3, 3, 3), dtype=float32, numpy=
  array([[[[1., 0., 0.],
          [1., 0., 0.],
          [1., 0., 0.]],
          [[1., 0., 0.],
          [0., 0., 0.],
          [1., 0., 0.]],
          [[1., 0., 0.],
          [1., 0., 0.],
          [1., 0., 0.]]]], dtype=float32)>
  """
  return draw_bounding_boxes_v2(images, boxes, colors, name)


@tf_export('image.generate_bounding_box_proposals')
def generate_bounding_box_proposals(scores,
                                    bbox_deltas,
                                    image_info,
                                    anchors,
                                    nms_threshold=0.7,
                                    pre_nms_topn=6000,
                                    min_size=16,
                                    post_nms_topn=300,
                                    name=None):
  """ Generate bounding box proposals from encoded bounding boxes.

  Returns:
    rois: Region of interest boxes sorted by their scores.
    roi_probabilities: scores of the ROI boxes in the ROIs' tensor.
  """
  return gen_image_ops.generate_bounding_box_proposals(
      scores=scores,
      bbox_deltas=bbox_deltas,
      image_info=image_info,
      anchors=anchors,
      nms_threshold=nms_threshold,
      pre_nms_topn=pre_nms_topn,
      min_size=min_size,
      post_nms_topn=post_nms_topn,
      name=name)<|MERGE_RESOLUTION|>--- conflicted
+++ resolved
@@ -1972,20 +1972,11 @@
   last dimension of the output is 1, containing the Grayscale value of the
   pixels.
 
-<<<<<<< HEAD
-  ```python
-=======
->>>>>>> 030cf3be
   >>> original = tf.constant([[[1.0, 2.0, 3.0]]])
   >>> converted = tf.image.rgb_to_grayscale(original)
   >>> print(converted.numpy())
   [[[1.81...]]]
 
-<<<<<<< HEAD
-  ```
-
-=======
->>>>>>> 030cf3be
   Args:
     images: The RGB tensor to convert. The last dimension must have size 3 and
       should contain RGB values.
@@ -2016,10 +2007,6 @@
   last dimension of the output is 3, containing the RGB value of the pixels.
   The input images' last dimension must be size 1.
 
-<<<<<<< HEAD
-  ```python
-=======
->>>>>>> 030cf3be
   >>> original = tf.constant([[[1.0], [2.0], [3.0]]])
   >>> converted = tf.image.grayscale_to_rgb(original)
   >>> print(converted.numpy())
@@ -2027,11 +2014,6 @@
     [2. 2. 2.]
     [3. 3. 3.]]]
 
-<<<<<<< HEAD
-  ```
-
-=======
->>>>>>> 030cf3be
   Args:
     images: The Grayscale tensor to convert. The last dimension must be size 1.
     name: A name for the operation (optional).
