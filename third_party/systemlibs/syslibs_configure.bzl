--- conflicted
+++ resolved
@@ -25,14 +25,10 @@
     "gast_archive",
     "gif",
     "grpc",
-<<<<<<< HEAD
-    "libjpeg_turbo",
-=======
     "hwloc",
     "icu",
-    "jpeg",
->>>>>>> bc2d38f4
     "jsoncpp_git",
+    "libjpeg_turbo",
     "lmdb",
     "nasm",
     "nsync",
