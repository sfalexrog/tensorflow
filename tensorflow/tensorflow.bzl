--- conflicted
+++ resolved
@@ -168,28 +168,6 @@
 
 # LINT.IfChange
 def tf_copts():
-<<<<<<< HEAD
-  return (if_not_windows([
-      "-DEIGEN_AVOID_STL_ARRAY",
-      "-Iexternal/gemmlowp",
-      "-Wno-sign-compare",
-      "-ftemplate-depth=900",
-      "-fno-exceptions",
-  ]) + if_cuda(["-DGOOGLE_CUDA=1"]) + if_mkl(["-DINTEL_MKL=1", "-fopenmp",]) + if_android_arm(
-      ["-mfpu=neon"]) + if_linux_x86_64(["-msse3"]) + select({
-          clean_dep("//tensorflow:android"): [
-              "-std=c++11",
-              "-DTF_LEAN_BINARY",
-              "-O2",
-              "-Wno-narrowing",
-              "-fomit-frame-pointer",
-          ],
-          clean_dep("//tensorflow:darwin"): [],
-          clean_dep("//tensorflow:windows"): WIN_COPTS,
-          clean_dep("//tensorflow:windows_msvc"): WIN_COPTS,
-          clean_dep("//tensorflow:ios"): ["-std=c++11"],
-          "//conditions:default": ["-pthread"]
-=======
   return (
       if_not_windows([
           "-DEIGEN_AVOID_STL_ARRAY",
@@ -214,7 +192,6 @@
             clean_dep("//tensorflow:windows_msvc"): WIN_COPTS,
             clean_dep("//tensorflow:ios"): ["-std=c++11"],
             "//conditions:default": ["-pthread"]
->>>>>>> eabee43e
       }))
 
 
