# TensorFlow code for training gradient boosted trees.
licenses(["notice"])  # Apache 2.0

exports_files(["LICENSE"])

package(default_visibility = [
    "//visibility:public",
])

<<<<<<< HEAD
load("//tensorflow:tensorflow.bzl", "py_test")
=======
>>>>>>> d0360669
load("//tensorflow:tensorflow.bzl", "tf_custom_op_library")
load("//tensorflow:tensorflow.bzl", "tf_gen_op_libs")
load("//tensorflow:tensorflow.bzl", "tf_gen_op_wrapper_py")
load("//tensorflow:tensorflow.bzl", "tf_kernel_library")
load("//tensorflow:tensorflow.bzl", "tf_custom_op_py_library")

filegroup(
    name = "all_files",
    srcs = glob(
        ["**/*"],
        exclude = [
            "**/OWNERS",
        ],
    ),
    visibility = ["//tensorflow:__subpackages__"],
)

package_group(name = "friends")

cc_library(
    name = "boosted_trees_kernels",
    deps = [
        ":ensemble_optimizer_ops_kernels",
        ":model_ops_kernels",
        ":prediction_ops_kernels",
        ":quantile_ops_kernels",
        ":split_handler_ops_kernels",
        ":stats_accumulator_ops_kernels",
        ":training_ops_kernels",
    ],
    alwayslink = 1,
)

cc_library(
    name = "boosted_trees_ops_op_lib",
    deps = [
        ":ensemble_optimizer_ops_op_lib",
        ":model_ops_op_lib",
        ":prediction_ops_op_lib",
        ":quantile_ops_op_lib",
        ":split_handler_ops_op_lib",
        ":stats_accumulator_ops_op_lib",
        ":training_ops_op_lib",
    ],
)

py_library(
    name = "init_py",
    srcs = [
        "__init__.py",
        "python/__init__.py",
    ],
    srcs_version = "PY2AND3",
    deps = [
        ":boosted_trees_ops_py",
    ],
)

# Kernel tests

py_test(
    name = "ensemble_optimizer_ops_test",
    size = "small",
    srcs = ["python/kernel_tests/ensemble_optimizer_ops_test.py"],
    srcs_version = "PY2AND3",
<<<<<<< HEAD
    tags = ["nomac"],  # b/63097632
=======
>>>>>>> d0360669
    deps = [
        ":ensemble_optimizer_ops_py",
        ":model_ops_py",
        "//tensorflow/contrib/boosted_trees/proto:learner_proto_py",
        "//tensorflow/contrib/boosted_trees/proto:tree_config_proto_py",
        "//tensorflow/python:framework_test_lib",
        "//tensorflow/python:platform_test",
        "//tensorflow/python:resources",
        "//tensorflow/python:training",
        "//third_party/py/numpy",
    ],
)

py_test(
    name = "model_ops_test",
    size = "small",
    srcs = ["python/kernel_tests/model_ops_test.py"],
    srcs_version = "PY2AND3",
<<<<<<< HEAD
    tags = ["nomac"],  # b/63097632
=======
>>>>>>> d0360669
    deps = [
        ":ensemble_optimizer_ops_py",
        ":model_ops_py",
        ":prediction_ops_py",
        "//tensorflow/contrib/boosted_trees/proto:learner_proto_py",
        "//tensorflow/contrib/boosted_trees/proto:tree_config_proto_py",
        "//tensorflow/python:array_ops",
        "//tensorflow/python:framework_test_lib",
        "//tensorflow/python:platform_test",
        "//tensorflow/python:resources",
        "//tensorflow/python:training",
        "//third_party/py/numpy",
    ],
)

py_test(
    name = "prediction_ops_test",
    size = "small",
    srcs = ["python/kernel_tests/prediction_ops_test.py"],
    srcs_version = "PY2AND3",
<<<<<<< HEAD
    tags = ["nomac"],  # b/63097632
=======
>>>>>>> d0360669
    deps = [
        ":model_ops_py",
        ":prediction_ops_py",
        "//tensorflow/contrib/boosted_trees/proto:learner_proto_py",
        "//tensorflow/contrib/boosted_trees/proto:tree_config_proto_py",
        "//tensorflow/python:framework_test_lib",
        "//tensorflow/python:platform_test",
        "//tensorflow/python:resources",
        "//tensorflow/python:training",
        "//third_party/py/numpy",
    ],
)

py_test(
    name = "quantile_ops_test",
    size = "small",
    srcs = ["python/kernel_tests/quantile_ops_test.py"],
    srcs_version = "PY2AND3",
<<<<<<< HEAD
    tags = ["nomac"],  # b/63097632
=======
>>>>>>> d0360669
    deps = [
        ":quantile_ops_py",
        "//tensorflow/contrib/boosted_trees/proto:quantiles_proto_py",
        "//tensorflow/python:framework_test_lib",
        "//tensorflow/python:platform_test",
        "//tensorflow/python:resources",
        "//tensorflow/python:training",
        "//third_party/py/numpy",
    ],
)

py_test(
    name = "split_handler_ops_test",
    size = "small",
    srcs = ["python/kernel_tests/split_handler_ops_test.py"],
    srcs_version = "PY2AND3",
    deps = [
        ":split_handler_ops_py",
        "//tensorflow/contrib/boosted_trees/proto:split_info_proto_py",
        "//tensorflow/python:framework_test_lib",
        "//tensorflow/python:platform_test",
        "//tensorflow/python:training",
    ],
)

py_test(
    name = "stats_accumulator_ops_test",
    size = "small",
    srcs = ["python/kernel_tests/stats_accumulator_ops_test.py"],
    srcs_version = "PY2AND3",
<<<<<<< HEAD
    tags = ["nomac"],  # b/63097632
=======
>>>>>>> d0360669
    deps = [
        ":stats_accumulator_ops_py",
        "//tensorflow/python:framework_test_lib",
        "//tensorflow/python:platform_test",
        "//tensorflow/python:resources",
        "//tensorflow/python:training",
        "//third_party/py/numpy",
    ],
)

py_test(
    name = "training_ops_test",
    size = "small",
    srcs = ["python/kernel_tests/training_ops_test.py"],
    srcs_version = "PY2AND3",
<<<<<<< HEAD
    tags = ["nomac"],  # b/63097632
=======
>>>>>>> d0360669
    deps = [
        ":model_ops_py",
        ":training_ops_py",
        "//tensorflow/contrib/boosted_trees/proto:learner_proto_py",
        "//tensorflow/contrib/boosted_trees/proto:split_info_proto_py",
        "//tensorflow/contrib/boosted_trees/proto:tree_config_proto_py",
        "//tensorflow/python:framework_test_lib",
        "//tensorflow/python:platform_test",
        "//tensorflow/python:resources",
        "//tensorflow/python:training",
    ],
)

# Ops

py_library(
    name = "batch_ops_utils_py",
    srcs = ["python/ops/batch_ops_utils.py"],
    srcs_version = "PY2AND3",
)

py_library(
    name = "boosted_trees_ops_py",
    srcs_version = "PY2AND3",
    deps = [
        ":ensemble_optimizer_ops_py",
        ":model_ops_py",
        ":prediction_ops_py",
        ":quantile_ops_py",
        ":split_handler_ops_py",
        ":stats_accumulator_ops_py",
        ":training_ops_py",
    ],
)

# Model Ops.
tf_gen_op_libs(
    op_lib_names = ["model_ops"],
)

tf_gen_op_wrapper_py(
    name = "gen_model_ops_py",
    out = "python/ops/gen_model_ops.py",
    deps = [":model_ops_op_lib"],
)

tf_custom_op_py_library(
    name = "model_ops_py",
    srcs = ["python/ops/model_ops.py"],
    dso = [":python/ops/_model_ops.so"],
    kernels = [
        ":model_ops_kernels",
        ":model_ops_op_lib",
    ],
    srcs_version = "PY2AND3",
    deps = [
        ":gen_model_ops_py",
        "//tensorflow/contrib/util:util_py",
        "//tensorflow/core:protos_all_py",
        "//tensorflow/python:framework_for_generated_wrappers",
    ],
)

tf_kernel_library(
    name = "model_ops_kernels",
    srcs = [
        "kernels/model_ops.cc",
    ],
    deps = [
        "//tensorflow/contrib/boosted_trees/lib:utils",
        "//tensorflow/contrib/boosted_trees/proto:tree_config_proto_cc",
        "//tensorflow/contrib/boosted_trees/resources:decision_tree_ensemble_resource",
        "//tensorflow/core:framework_headers_lib",
        "//third_party/eigen3",
    ],
    alwayslink = 1,
)

tf_custom_op_library(
    name = "python/ops/_model_ops.so",
    srcs = [
        "kernels/model_ops.cc",
        "ops/model_ops.cc",
    ],
    deps = [
        "//tensorflow/contrib/boosted_trees/lib:utils",
        "//tensorflow/contrib/boosted_trees/proto:tree_config_proto_cc",
        "//tensorflow/contrib/boosted_trees/resources:decision_tree_ensemble_resource",
    ],
)

# Split handler Ops.
tf_gen_op_libs(
    op_lib_names = ["split_handler_ops"],
)

tf_gen_op_wrapper_py(
    name = "gen_split_handler_ops_py",
    out = "python/ops/gen_split_handler_ops.py",
    deps = [
        ":split_handler_ops_op_lib",
    ],
)

tf_custom_op_py_library(
    name = "split_handler_ops_py",
    srcs = ["python/ops/split_handler_ops.py"],
    dso = [":python/ops/_split_handler_ops.so"],
    kernels = [
        ":split_handler_ops_kernels",
        ":split_handler_ops_op_lib",
    ],
    srcs_version = "PY2AND3",
    deps = [
        ":gen_split_handler_ops_py",
        "//tensorflow/contrib/util:util_py",
        "//tensorflow/python:framework_for_generated_wrappers",
    ],
)

tf_custom_op_library(
    name = "python/ops/_split_handler_ops.so",
    srcs = [
        "kernels/split_handler_ops.cc",
        "ops/split_handler_ops.cc",
    ],
    deps = [
        "//tensorflow/contrib/boosted_trees/lib:feature-column-handlers",
        "//tensorflow/contrib/boosted_trees/proto:split_info_proto_cc",
        "//tensorflow/contrib/boosted_trees/proto:tree_config_proto_cc",
    ],
)

tf_kernel_library(
    name = "split_handler_ops_kernels",
    srcs = [
        "kernels/split_handler_ops.cc",
    ],
    deps = [
        "//tensorflow/contrib/boosted_trees/lib:feature-column-handlers",
        "//tensorflow/contrib/boosted_trees/proto:split_info_proto_cc",
        "//tensorflow/contrib/boosted_trees/proto:tree_config_proto_cc",
        "//tensorflow/core:framework",
        "//tensorflow/core:framework_headers_lib",
        "//third_party/eigen3",
    ],
    alwayslink = 1,
)

# Training Ops.
tf_gen_op_libs(
    op_lib_names = [
        "training_ops",
    ],
    deps = ["//tensorflow/contrib/boosted_trees/proto:learner_proto_cc"],
)

tf_gen_op_wrapper_py(
    name = "gen_training_ops_py",
    out = "python/ops/gen_training_ops.py",
    deps = [
        ":training_ops_op_lib",
    ],
)

tf_custom_op_py_library(
    name = "training_ops_py",
    srcs = ["python/ops/training_ops.py"],
    dso = [":python/ops/_training_ops.so"],
    kernels = [
        ":training_ops_kernels",
        ":training_ops_op_lib",
    ],
    srcs_version = "PY2AND3",
    deps = [
        ":gen_training_ops_py",
        "//tensorflow/contrib/util:util_py",
        "//tensorflow/python:framework_for_generated_wrappers",
    ],
)

tf_custom_op_library(
    name = "python/ops/_training_ops.so",
    srcs = [
        "kernels/training_ops.cc",
        "ops/training_ops.cc",
    ],
    deps = [
        "//tensorflow/contrib/boosted_trees/lib:utils",
        "//tensorflow/contrib/boosted_trees/proto:learner_proto_cc",
        "//tensorflow/contrib/boosted_trees/proto:split_info_proto_cc",
        "//tensorflow/contrib/boosted_trees/proto:tree_config_proto_cc",
        "//tensorflow/contrib/boosted_trees/resources:decision_tree_ensemble_resource",
    ],
)

tf_kernel_library(
    name = "training_ops_kernels",
    srcs = [
        "kernels/training_ops.cc",
    ],
    deps = [
        "//tensorflow/contrib/boosted_trees/lib:utils",
        "//tensorflow/contrib/boosted_trees/proto:learner_proto_cc",
        "//tensorflow/contrib/boosted_trees/proto:split_info_proto_cc",
        "//tensorflow/contrib/boosted_trees/proto:tree_config_proto_cc",
        "//tensorflow/contrib/boosted_trees/resources:decision_tree_ensemble_resource",
        "//tensorflow/core:framework",
        "//tensorflow/core:framework_headers_lib",
        "//third_party/eigen3",
    ],
    alwayslink = 1,
)

# Prediction Ops.
tf_gen_op_libs(
    op_lib_names = ["prediction_ops"],
    deps = ["//tensorflow/contrib/boosted_trees/proto:learner_proto_cc"],
)

tf_gen_op_wrapper_py(
    name = "gen_prediction_ops_py",
    out = "python/ops/gen_prediction_ops.py",
    deps = [
        ":prediction_ops_op_lib",
    ],
)

tf_custom_op_py_library(
    name = "prediction_ops_py",
    srcs = ["python/ops/prediction_ops.py"],
    dso = [":python/ops/_prediction_ops.so"],
    kernels = [
        ":prediction_ops_kernels",
        ":prediction_ops_op_lib",
    ],
    srcs_version = "PY2AND3",
    deps = [
        ":gen_prediction_ops_py",
        "//tensorflow/contrib/util:util_py",
        "//tensorflow/python:framework_for_generated_wrappers",
    ],
)

tf_custom_op_library(
    name = "python/ops/_prediction_ops.so",
    srcs = [
        "kernels/prediction_ops.cc",
        "ops/prediction_ops.cc",
    ],
    deps = [
        "//tensorflow/contrib/boosted_trees/lib:example_partitioner",
        "//tensorflow/contrib/boosted_trees/lib:models",
        "//tensorflow/contrib/boosted_trees/lib:utils",
        "//tensorflow/contrib/boosted_trees/proto:learner_proto_cc",
        "//tensorflow/contrib/boosted_trees/proto:tree_config_proto_cc",
        "//tensorflow/contrib/boosted_trees/resources:decision_tree_ensemble_resource",
    ],
)

tf_kernel_library(
    name = "prediction_ops_kernels",
    srcs = [
        "kernels/prediction_ops.cc",
    ],
    deps = [
        "//tensorflow/contrib/boosted_trees/lib:example_partitioner",
        "//tensorflow/contrib/boosted_trees/lib:models",
        "//tensorflow/contrib/boosted_trees/lib:utils",
        "//tensorflow/contrib/boosted_trees/proto:learner_proto_cc",
        "//tensorflow/contrib/boosted_trees/proto:tree_config_proto_cc",
        "//tensorflow/contrib/boosted_trees/resources:decision_tree_ensemble_resource",
        "//tensorflow/core:framework",
        "//tensorflow/core:framework_headers_lib",
        "//third_party/eigen3",
    ],
    alwayslink = 1,
)

# Quantile ops
tf_gen_op_libs(
    op_lib_names = ["quantile_ops"],
)

tf_gen_op_wrapper_py(
    name = "gen_quantile_ops_py_wrap",
    out = "python/ops/gen_quantile_ops.py",
    deps = [
        ":quantile_ops_op_lib",
    ],
)

tf_custom_op_py_library(
    name = "quantile_ops_py",
    srcs = ["python/ops/quantile_ops.py"],
    dso = [":python/ops/_quantile_ops.so"],
    kernels = [
        ":quantile_ops_kernels",
        ":quantile_ops_op_lib",
    ],
    srcs_version = "PY2AND3",
    deps = [
        ":batch_ops_utils_py",
        ":gen_quantile_ops_py_wrap",
        "//tensorflow/contrib/util:util_py",
        "//tensorflow/core:protos_all_py",
        "//tensorflow/python:framework_for_generated_wrappers",
    ],
)

tf_custom_op_library(
    name = "python/ops/_quantile_ops.so",
    srcs = [
        "kernels/quantile_ops.cc",
        "ops/quantile_ops.cc",
    ],
    deps = [
        "//tensorflow/contrib/boosted_trees/lib:utils",
        "//tensorflow/contrib/boosted_trees/lib:weighted_quantiles",
        "//tensorflow/contrib/boosted_trees/proto:quantiles_proto_cc",
        "//tensorflow/contrib/boosted_trees/resources:quantile_stream_resource",
    ],
)

tf_kernel_library(
    name = "quantile_ops_kernels",
    srcs = [
        "kernels/quantile_ops.cc",
    ],
    deps = [
        "//tensorflow/contrib/boosted_trees/lib:utils",
        "//tensorflow/contrib/boosted_trees/lib:weighted_quantiles",
        "//tensorflow/contrib/boosted_trees/proto:quantiles_proto_cc",
        "//tensorflow/contrib/boosted_trees/resources:quantile_stream_resource",
        "//tensorflow/core:framework_headers_lib",
        "//third_party/eigen3",
    ],
    alwayslink = 1,
)

# Ensemble optimizer ops
tf_gen_op_libs(
    op_lib_names = ["ensemble_optimizer_ops"],
)

tf_gen_op_wrapper_py(
    name = "gen_ensemble_optimizer_ops_py",
    out = "python/ops/gen_ensemble_optimizer_ops.py",
    deps = [
        ":ensemble_optimizer_ops_op_lib",
    ],
)

tf_custom_op_py_library(
    name = "ensemble_optimizer_ops_py",
    srcs = ["python/ops/ensemble_optimizer_ops.py"],
    dso = [":python/ops/_ensemble_optimizer_ops.so"],
    kernels = [
        ":ensemble_optimizer_ops_kernels",
        ":ensemble_optimizer_ops_op_lib",
    ],
    srcs_version = "PY2AND3",
    deps = [
        ":gen_ensemble_optimizer_ops_py",
        "//tensorflow/contrib/util:util_py",
        "//tensorflow/python:framework_for_generated_wrappers",
    ],
)

tf_kernel_library(
    name = "ensemble_optimizer_ops_kernels",
    srcs = [
        "kernels/ensemble_optimizer_ops.cc",
    ],
    deps = [
        "//tensorflow/contrib/boosted_trees/lib:utils",
        "//tensorflow/contrib/boosted_trees/proto:learner_proto_cc",
        "//tensorflow/contrib/boosted_trees/proto:tree_config_proto_cc",
        "//tensorflow/contrib/boosted_trees/resources:decision_tree_ensemble_resource",
        "//tensorflow/core:framework",
        "//tensorflow/core:framework_headers_lib",
        "//third_party/eigen3",
    ],
    alwayslink = 1,
)

tf_custom_op_library(
    name = "python/ops/_ensemble_optimizer_ops.so",
    srcs = [
        "kernels/ensemble_optimizer_ops.cc",
        "ops/ensemble_optimizer_ops.cc",
    ],
    deps = [
        "//tensorflow/contrib/boosted_trees/lib:utils",
        "//tensorflow/contrib/boosted_trees/proto:learner_proto_cc",
        "//tensorflow/contrib/boosted_trees/proto:tree_config_proto_cc",
        "//tensorflow/contrib/boosted_trees/resources:decision_tree_ensemble_resource",
    ],
)

# Stats Accumulator ops
tf_gen_op_libs(
    op_lib_names = ["stats_accumulator_ops"],
)

tf_gen_op_wrapper_py(
    name = "gen_stats_accumulator_ops_py_wrap",
    out = "python/ops/gen_stats_accumulator_ops.py",
    deps = [
        ":stats_accumulator_ops_op_lib",
    ],
)

tf_custom_op_py_library(
    name = "stats_accumulator_ops_py",
    srcs = ["python/ops/stats_accumulator_ops.py"],
    dso = [":python/ops/_stats_accumulator_ops.so"],
    kernels = [
        ":stats_accumulator_ops_kernels",
        ":stats_accumulator_ops_op_lib",
    ],
    srcs_version = "PY2AND3",
    deps = [
        ":batch_ops_utils_py",
        ":gen_stats_accumulator_ops_py_wrap",
        "//tensorflow/contrib/util:util_py",
        "//tensorflow/core:protos_all_py",
        "//tensorflow/python:framework_for_generated_wrappers",
    ],
)

tf_custom_op_library(
    name = "python/ops/_stats_accumulator_ops.so",
    srcs = [
        "kernels/stats_accumulator_ops.cc",
        "ops/stats_accumulator_ops.cc",
    ],
    deps = [
        "//tensorflow/contrib/boosted_trees/lib:utils",
        "//tensorflow/contrib/boosted_trees/resources:stamped_resource",
    ],
)

tf_kernel_library(
    name = "stats_accumulator_ops_kernels",
    srcs = [
        "kernels/stats_accumulator_ops.cc",
    ],
    deps = [
        "//tensorflow/contrib/boosted_trees/lib:utils",
        "//tensorflow/contrib/boosted_trees/resources:stamped_resource",
        "//tensorflow/core:framework",
        "//tensorflow/core:framework_headers_lib",
    ],
    alwayslink = 1,
)

# Pip

py_library(
    name = "boosted_trees_pip",
    deps = [
        ":init_py",
        "//tensorflow/contrib/boosted_trees/proto:learner_proto_py",
        "//tensorflow/contrib/boosted_trees/proto:quantiles_proto_py",
        "//tensorflow/contrib/boosted_trees/proto:split_info_proto_py",
        "//tensorflow/contrib/boosted_trees/proto:tree_config_proto_py",
    ],
)<|MERGE_RESOLUTION|>--- conflicted
+++ resolved
@@ -7,10 +7,6 @@
     "//visibility:public",
 ])
 
-<<<<<<< HEAD
-load("//tensorflow:tensorflow.bzl", "py_test")
-=======
->>>>>>> d0360669
 load("//tensorflow:tensorflow.bzl", "tf_custom_op_library")
 load("//tensorflow:tensorflow.bzl", "tf_gen_op_libs")
 load("//tensorflow:tensorflow.bzl", "tf_gen_op_wrapper_py")
@@ -76,10 +72,6 @@
     size = "small",
     srcs = ["python/kernel_tests/ensemble_optimizer_ops_test.py"],
     srcs_version = "PY2AND3",
-<<<<<<< HEAD
-    tags = ["nomac"],  # b/63097632
-=======
->>>>>>> d0360669
     deps = [
         ":ensemble_optimizer_ops_py",
         ":model_ops_py",
@@ -98,10 +90,6 @@
     size = "small",
     srcs = ["python/kernel_tests/model_ops_test.py"],
     srcs_version = "PY2AND3",
-<<<<<<< HEAD
-    tags = ["nomac"],  # b/63097632
-=======
->>>>>>> d0360669
     deps = [
         ":ensemble_optimizer_ops_py",
         ":model_ops_py",
@@ -122,10 +110,6 @@
     size = "small",
     srcs = ["python/kernel_tests/prediction_ops_test.py"],
     srcs_version = "PY2AND3",
-<<<<<<< HEAD
-    tags = ["nomac"],  # b/63097632
-=======
->>>>>>> d0360669
     deps = [
         ":model_ops_py",
         ":prediction_ops_py",
@@ -144,10 +128,6 @@
     size = "small",
     srcs = ["python/kernel_tests/quantile_ops_test.py"],
     srcs_version = "PY2AND3",
-<<<<<<< HEAD
-    tags = ["nomac"],  # b/63097632
-=======
->>>>>>> d0360669
     deps = [
         ":quantile_ops_py",
         "//tensorflow/contrib/boosted_trees/proto:quantiles_proto_py",
@@ -178,10 +158,6 @@
     size = "small",
     srcs = ["python/kernel_tests/stats_accumulator_ops_test.py"],
     srcs_version = "PY2AND3",
-<<<<<<< HEAD
-    tags = ["nomac"],  # b/63097632
-=======
->>>>>>> d0360669
     deps = [
         ":stats_accumulator_ops_py",
         "//tensorflow/python:framework_test_lib",
@@ -197,10 +173,6 @@
     size = "small",
     srcs = ["python/kernel_tests/training_ops_test.py"],
     srcs_version = "PY2AND3",
-<<<<<<< HEAD
-    tags = ["nomac"],  # b/63097632
-=======
->>>>>>> d0360669
     deps = [
         ":model_ops_py",
         ":training_ops_py",
